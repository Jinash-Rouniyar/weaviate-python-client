--- conflicted
+++ resolved
@@ -1,9 +1,5 @@
 import warnings
 
-<<<<<<< HEAD
-import grpc_tools.grpc_version
-=======
->>>>>>> 61deb9a3
 
 warnings.filterwarnings(
     "ignore",
@@ -14,34 +10,21 @@
 # ref: https://github.com/grpc/grpc/issues/37609 and https://github.com/protocolbuffers/protobuf/pull/17241
 
 from packaging import version
-<<<<<<< HEAD
-import grpc_tools
-
-def get_protobuf_version() -> version.Version:
-    """Get the installed protobuf version."""
-    return version.parse(grpc_tools.grpc_version.VERSION)
-=======
 
 from importlib.metadata import version as metadata_version
 
 def get_protobuf_version() -> version.Version:
     """Get the installed protobuf version."""
     return version.parse(metadata_version('grpcio-tools'))
->>>>>>> 61deb9a3
 
 
 pb_version = get_protobuf_version()
 if pb_version >= version.parse("1.70.0"):
     from weaviate.proto.v1.v6.v1 import weaviate_pb2_grpc, aggregate_pb2, base_pb2, base_search_pb2, batch_delete_pb2, batch_pb2, generative_pb2, properties_pb2, search_get_pb2, tenants_pb2
-<<<<<<< HEAD
-elif pb_version >= version.parse("1.60.0"):
-    from weaviate.proto.v1.v5.v1 import weaviate_pb2_grpc, aggregate_pb2, base_pb2, base_search_pb2, batch_delete_pb2, batch_pb2, generative_pb2, properties_pb2, search_get_pb2, tenants_pb2
-=======
 elif pb_version >= version.parse("1.66.2"):
-    from weaviate.proto.v1.v51.v1 import weaviate_pb2_grpc, aggregate_pb2, base_pb2, base_search_pb2, batch_delete_pb2, batch_pb2, generative_pb2, properties_pb2, search_get_pb2, tenants_pb2
+    from weaviate.proto.v1.v52.v1 import weaviate_pb2_grpc, aggregate_pb2, base_pb2, base_search_pb2, batch_delete_pb2, batch_pb2, generative_pb2, properties_pb2, search_get_pb2, tenants_pb2
 elif pb_version >= version.parse("1.60.0"):
     from weaviate.proto.v1.v51.v1 import weaviate_pb2_grpc, aggregate_pb2, base_pb2, base_search_pb2, batch_delete_pb2, batch_pb2, generative_pb2, properties_pb2, search_get_pb2, tenants_pb2
->>>>>>> 61deb9a3
 elif pb_version >= version.parse("1.50.0"):
     from weaviate.proto.v1.v4.v1 import weaviate_pb2_grpc, aggregate_pb2, base_pb2, base_search_pb2, batch_delete_pb2, batch_pb2, generative_pb2, properties_pb2, search_get_pb2, tenants_pb2
 else:
