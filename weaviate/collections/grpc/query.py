import struct
<<<<<<< HEAD
from typing import (
    Any,
    Awaitable,
=======
import uuid as uuid_lib
from dataclasses import dataclass
from typing import (
    Any,
>>>>>>> 18d94fc7
    Dict,
    List,
    Literal,
    Optional,
    Sequence,
    Set,
    TypeVar,
    Union,
    cast,
    Tuple,
<<<<<<< HEAD
)

from typing_extensions import TypeAlias

from grpc.aio import AioRpcError  # type: ignore
import uuid as uuid_lib
=======
    get_args,
)

import grpc  # type: ignore
from typing_extensions import TypeAlias
>>>>>>> 18d94fc7

from weaviate.collections.classes.config import ConsistencyLevel
from weaviate.collections.classes.filters import _Filters
from weaviate.collections.classes.grpc import (
    _MultiTargetVectorJoin,
    HybridFusion,
    _QueryReferenceMultiTarget,
    _MetadataQuery,
    _HybridNearText,
    _HybridNearVector,
    HybridVectorType,
    Move,
    QueryNested,
    _QueryReference,
    PROPERTIES,
    PROPERTY,
    REFERENCE,
    REFERENCES,
    _Sorting,
    Rerank,
    TargetVectorJoinType,
    NearVectorInputType,
)
from weaviate.collections.classes.internal import (
    _Generative,
    _GroupBy,
)
from weaviate.collections.filters import _FilterToGRPC
from weaviate.collections.grpc.shared import _BaseGRPC
from weaviate.connect import ConnectionV4
from weaviate.exceptions import (
    WeaviateQueryError,
    WeaviateUnsupportedFeatureError,
    WeaviateInvalidInputError,
)
from weaviate.proto.v1 import search_get_pb2
from weaviate.types import NUMBER, UUID
from weaviate.util import _get_vector_v4
from weaviate.validator import _ValidateArgument, _validate_input

# Can be found in the google.protobuf.internal.well_known_types.pyi stub file but is defined explicitly here for clarity.
_PyValue: TypeAlias = Union[
    Dict[str, "_PyValue"],
    List["_PyValue"],
    str,
    float,
    bool,
    None,
    List[float],
    List[int],
    List[str],
    List[bool],
    List[UUID],
]


@dataclass
class _Move:
    force: float
    concepts: List[str]
    objects: List[uuid_lib.UUID]


A = TypeVar("A")


class _QueryGRPC(_BaseGRPC):
    def __init__(
        self,
        connection: ConnectionV4,
        name: str,
        tenant: Optional[str],
        consistency_level: Optional[ConsistencyLevel],
        validate_arguments: bool,
        uses_125_api: bool,
    ):
        super().__init__(connection, consistency_level)
        self._name: str = name
        self._tenant = tenant
        self._validate_arguments = validate_arguments
        self.__uses_125_api = uses_125_api

    def __parse_near_options(
        self,
        certainty: Optional[NUMBER] = None,
        distance: Optional[NUMBER] = None,
    ) -> Tuple[Optional[float], Optional[float]]:
        if self._validate_arguments:
            _validate_input(
                [
                    _ValidateArgument([float, int, None], "certainty", certainty),
                    _ValidateArgument([float, int, None], "distance", distance),
                ]
            )
        return (
            float(certainty) if certainty is not None else None,
            float(distance) if distance is not None else None,
        )

    def get(
        self,
        limit: Optional[int] = None,
        offset: Optional[int] = None,
        after: Optional[UUID] = None,
        filters: Optional[_Filters] = None,
        sort: Optional[_Sorting] = None,
        return_metadata: Optional[_MetadataQuery] = None,
        return_properties: Optional[PROPERTIES] = None,
        return_references: Optional[REFERENCES] = None,
        generative: Optional[_Generative] = None,
        rerank: Optional[Rerank] = None,
    ) -> Awaitable[search_get_pb2.SearchReply]:
        if self._validate_arguments:
            _validate_input(_ValidateArgument([_Sorting, None], "sort", sort))

        if sort is not None:
            sort_by: Optional[List[search_get_pb2.SortBy]] = [
                search_get_pb2.SortBy(ascending=sort.ascending, path=[sort.prop])
                for sort in sort.sorts
            ]
        else:
            sort_by = None

        request = self.__create_request(
            after=after,
            limit=limit,
            offset=offset,
            filters=filters,
            metadata=return_metadata,
            return_properties=return_properties,
            return_references=return_references,
            generative=generative,
            rerank=rerank,
            sort_by=sort_by,
        )

        return self.__call(request)

    def hybrid(
        self,
        query: Optional[str],
        alpha: Optional[float] = None,
        vector: Optional[HybridVectorType] = None,
        properties: Optional[List[str]] = None,
        fusion_type: Optional[HybridFusion] = None,
        limit: Optional[int] = None,
        offset: Optional[int] = None,
        autocut: Optional[int] = None,
        filters: Optional[_Filters] = None,
        group_by: Optional[_GroupBy] = None,
        return_metadata: Optional[_MetadataQuery] = None,
        return_properties: Optional[PROPERTIES] = None,
        return_references: Optional[REFERENCES] = None,
        generative: Optional[_Generative] = None,
        rerank: Optional[Rerank] = None,
<<<<<<< HEAD
        target_vector: Optional[str] = None,
    ) -> Awaitable[search_get_pb2.SearchReply]:
=======
        target_vector: Optional[TargetVectorJoinType] = None,
    ) -> search_get_pb2.SearchReply:
>>>>>>> 18d94fc7
        if self._connection._weaviate_version.is_lower_than(1, 25, 0) and (
            isinstance(vector, _HybridNearText) or isinstance(vector, _HybridNearVector)
        ):
            raise WeaviateUnsupportedFeatureError(
                "Hybrid search with NearText or NearVector",
                str(self._connection._weaviate_version),
                "1.25.0",
            )
        if self._validate_arguments:
            _validate_input(
                [
                    _ValidateArgument([None, str], "query", query),
                    _ValidateArgument([float, int, None], "alpha", alpha),
                    _ValidateArgument(
                        [list, _HybridNearText, _HybridNearVector, None], "vector", vector
                    ),
                    _ValidateArgument([List, None], "properties", properties),
                    _ValidateArgument([HybridFusion, None], "fusion_type", fusion_type),
                    _ValidateArgument(
                        [str, None, List, _MultiTargetVectorJoin], "target_vector", target_vector
                    ),
                ]
            )

        # Set hybrid search to only query the other search-type if one of the two is not set
        if query is None:
            alpha = 1

        targets, target_vector = self.__target_vector_to_grpc(target_vector)

        hybrid_search = (
            search_get_pb2.Hybrid(
                properties=properties,
                query=query,
                alpha=float(alpha) if alpha is not None else None,
                fusion_type=(
                    cast(
                        search_get_pb2.Hybrid.FusionType,
                        search_get_pb2.Hybrid.FusionType.Value(fusion_type.value),
                    )
                    if fusion_type is not None
                    else None
                ),
                target_vectors=target_vector,
                targets=targets,
                vector_bytes=(
                    struct.pack("{}f".format(len(vector)), *vector)
                    if vector is not None and isinstance(vector, list)
                    else None
                ),
                near_text=(
                    search_get_pb2.NearTextSearch(
                        query=[vector.text] if isinstance(vector.text, str) else vector.text,
                        certainty=vector.certainty,
                        distance=vector.distance,
                        move_away=self.__parse_move(vector.move_away),
                        move_to=self.__parse_move(vector.move_to),
                    )
                    if vector is not None and isinstance(vector, _HybridNearText)
                    else None
                ),
                near_vector=(
                    search_get_pb2.NearVector(
                        vector_bytes=struct.pack("{}f".format(len(vector.vector)), *vector.vector),
                        certainty=vector.certainty,
                        distance=vector.distance,
                    )
                    if vector is not None and isinstance(vector, _HybridNearVector)
                    else None
                ),
            )
            if query is not None or vector is not None
            else None
        )

        request = self.__create_request(
            limit=limit,
            offset=offset,
            filters=filters,
            group_by=group_by,
            metadata=return_metadata,
            return_properties=return_properties,
            return_references=return_references,
            generative=generative,
            rerank=rerank,
            autocut=autocut,
            hybrid_search=hybrid_search,
        )

        return self.__call(request)

    def bm25(
        self,
        query: Optional[str],
        properties: Optional[List[str]] = None,
        limit: Optional[int] = None,
        offset: Optional[int] = None,
        autocut: Optional[int] = None,
        filters: Optional[_Filters] = None,
        group_by: Optional[_GroupBy] = None,
        return_metadata: Optional[_MetadataQuery] = None,
        return_properties: Optional[PROPERTIES] = None,
        return_references: Optional[REFERENCES] = None,
        generative: Optional[_Generative] = None,
        rerank: Optional[Rerank] = None,
    ) -> Awaitable[search_get_pb2.SearchReply]:
        if self._validate_arguments:
            _validate_input(
                [
                    _ValidateArgument([None, str], "query", query),
                    _ValidateArgument([List, None], "properties", properties),
                ]
            )

        request = self.__create_request(
            limit=limit,
            offset=offset,
            filters=filters,
            group_by=group_by,
            metadata=return_metadata,
            return_properties=return_properties,
            return_references=return_references,
            generative=generative,
            rerank=rerank,
            autocut=autocut,
            bm25=(
                search_get_pb2.BM25(
                    query=query, properties=properties if properties is not None else []
                )
                if query is not None
                else None
            ),
        )
        return self.__call(request)

    def near_vector(
        self,
        near_vector: NearVectorInputType,
        certainty: Optional[NUMBER] = None,
        distance: Optional[NUMBER] = None,
        limit: Optional[int] = None,
        offset: Optional[int] = None,
        autocut: Optional[int] = None,
        filters: Optional[_Filters] = None,
        group_by: Optional[_GroupBy] = None,
        generative: Optional[_Generative] = None,
        rerank: Optional[Rerank] = None,
        target_vector: Optional[TargetVectorJoinType] = None,
        return_metadata: Optional[_MetadataQuery] = None,
        return_properties: Optional[PROPERTIES] = None,
        return_references: Optional[REFERENCES] = None,
    ) -> Awaitable[search_get_pb2.SearchReply]:
        if self._validate_arguments:
            _validate_input(
                [
                    _ValidateArgument([List, Dict], "near_vector", near_vector),
                    _ValidateArgument(
                        [str, None, List, _MultiTargetVectorJoin], "target_vector", target_vector
                    ),
                ]
            )

        certainty, distance = self.__parse_near_options(certainty, distance)

        targets, target_vectors = self.__target_vector_to_grpc(target_vector)

        if isinstance(near_vector, dict):
            if targets is None or len(targets.target_vectors) != len(near_vector):
                raise WeaviateInvalidInputError(
                    "The number of target vectors must be equal to the number of vectors."
                )

            vector_per_target: Dict[str, bytes] = {}
            for key, value in near_vector.items():
                if (
                    not isinstance(value, list)
                    or len(value) == 0
                    or not isinstance(value[0], get_args(NUMBER))
                ):
                    raise WeaviateQueryError(
                        "The value of the near_vector dict must be a lists of numbers",
                        "GRPC",
                    )

                nv = _get_vector_v4(value)
                vector_per_target[key] = struct.pack("{}f".format(len(nv)), *nv)
            near_vector_grpc = search_get_pb2.NearVector(
                certainty=certainty,
                distance=distance,
                targets=targets,
                target_vectors=target_vectors,
                vector_per_target=vector_per_target,
            )
        else:
            if not isinstance(near_vector, list) or len(near_vector) == 0:
                raise WeaviateInvalidInputError(
                    """near vector argument can be:
                                - a list of numbers
                                - a list of lists of numbers for multi target search
                                - a dictionary with target names as keys and lists of numbers as values"""
                )

            if isinstance(near_vector[0], get_args(NUMBER)):
                near_vector = _get_vector_v4(near_vector)
                near_vector_grpc = search_get_pb2.NearVector(
                    certainty=certainty,
                    distance=distance,
                    vector_bytes=struct.pack("{}f".format(len(near_vector)), *near_vector),
                    targets=targets,
                    target_vectors=target_vectors,
                )
            else:
                vector_per_target_tmp: Dict[str, bytes] = {}
                if targets is None or len(targets.target_vectors) != len(near_vector):
                    raise WeaviateInvalidInputError(
                        "The number of target vectors must be equal to the number of vectors."
                    )
                for i, vector in enumerate(near_vector):
                    if (
                        not isinstance(vector, list)
                        or len(vector) == 0
                        or not isinstance(vector[0], get_args(NUMBER))
                    ):
                        raise WeaviateInvalidInputError(
                            "The value of the near_vector entry must be a lists of numbers"
                        )
                    nv = _get_vector_v4(vector)
                    vector_per_target_tmp[targets.target_vectors[i]] = struct.pack(
                        "{}f".format(len(nv)), *nv
                    )
                near_vector_grpc = search_get_pb2.NearVector(
                    certainty=certainty,
                    distance=distance,
                    targets=targets,
                    target_vectors=target_vectors,
                    vector_per_target=vector_per_target_tmp,
                )

        request = self.__create_request(
            limit=limit,
            offset=offset,
            filters=filters,
            metadata=return_metadata,
            return_properties=return_properties,
            return_references=return_references,
            generative=generative,
            rerank=rerank,
            autocut=autocut,
            group_by=group_by,
            near_vector=near_vector_grpc,
        )

        return self.__call(request)

    def near_object(
        self,
        near_object: UUID,
        certainty: Optional[NUMBER] = None,
        distance: Optional[NUMBER] = None,
        limit: Optional[int] = None,
        offset: Optional[int] = None,
        autocut: Optional[int] = None,
        filters: Optional[_Filters] = None,
        group_by: Optional[_GroupBy] = None,
        generative: Optional[_Generative] = None,
        rerank: Optional[Rerank] = None,
        target_vector: Optional[TargetVectorJoinType] = None,
        return_metadata: Optional[_MetadataQuery] = None,
        return_properties: Optional[PROPERTIES] = None,
        return_references: Optional[REFERENCES] = None,
    ) -> Awaitable[search_get_pb2.SearchReply]:
        if self._validate_arguments:
            _validate_input(
                [
                    _ValidateArgument([str, uuid_lib.UUID], "near_object", near_object),
                    _ValidateArgument(
                        [str, None, List, _MultiTargetVectorJoin], "target_vector", target_vector
                    ),
                ]
            )

        certainty, distance = self.__parse_near_options(certainty, distance)

        targets, target_vector = self.__target_vector_to_grpc(target_vector)

        base_request = self.__create_request(
            limit=limit,
            offset=offset,
            filters=filters,
            metadata=return_metadata,
            return_properties=return_properties,
            return_references=return_references,
            generative=generative,
            rerank=rerank,
            autocut=autocut,
            group_by=group_by,
            near_object=search_get_pb2.NearObject(
                id=str(near_object),
                certainty=certainty,
                distance=distance,
                target_vectors=target_vector,
                targets=targets,
            ),
        )

        return self.__call(base_request)

    def near_text(
        self,
        near_text: Union[List[str], str],
        certainty: Optional[NUMBER] = None,
        distance: Optional[NUMBER] = None,
        move_to: Optional[Move] = None,
        move_away: Optional[Move] = None,
        limit: Optional[int] = None,
        offset: Optional[int] = None,
        autocut: Optional[int] = None,
        filters: Optional[_Filters] = None,
        group_by: Optional[_GroupBy] = None,
        generative: Optional[_Generative] = None,
        rerank: Optional[Rerank] = None,
        target_vector: Optional[TargetVectorJoinType] = None,
        return_metadata: Optional[_MetadataQuery] = None,
        return_properties: Optional[PROPERTIES] = None,
        return_references: Optional[REFERENCES] = None,
    ) -> Awaitable[search_get_pb2.SearchReply]:
        if self._validate_arguments:
            _validate_input(
                [
                    _ValidateArgument([List, str], "near_text", near_text),
                    _ValidateArgument([Move, None], "move_away", move_away),
                    _ValidateArgument([Move, None], "move_to", move_to),
                    _ValidateArgument(
                        [str, List, _MultiTargetVectorJoin, None], "target_vector", target_vector
                    ),
                ]
            )

        if isinstance(near_text, str):
            near_text = [near_text]
        certainty, distance = self.__parse_near_options(certainty, distance)
        targets, target_vector = self.__target_vector_to_grpc(target_vector)

        near_text_req = search_get_pb2.NearTextSearch(
            query=near_text,
            certainty=certainty,
            distance=distance,
            move_away=self.__parse_move(move_away),
            move_to=self.__parse_move(move_to),
            targets=targets,
            target_vectors=target_vector,
        )

        request = self.__create_request(
            limit=limit,
            offset=offset,
            filters=filters,
            metadata=return_metadata,
            return_properties=return_properties,
            return_references=return_references,
            generative=generative,
            rerank=rerank,
            autocut=autocut,
            group_by=group_by,
            near_text=near_text_req,
        )

        return self.__call(request)

    def near_media(
        self,
        media: str,
        type_: Literal["audio", "depth", "image", "imu", "thermal", "video"],
        certainty: Optional[NUMBER] = None,
        distance: Optional[NUMBER] = None,
        limit: Optional[int] = None,
        offset: Optional[int] = None,
        autocut: Optional[int] = None,
        filters: Optional[_Filters] = None,
        group_by: Optional[_GroupBy] = None,
        generative: Optional[_Generative] = None,
        rerank: Optional[Rerank] = None,
        target_vector: Optional[TargetVectorJoinType] = None,
        return_metadata: Optional[_MetadataQuery] = None,
        return_properties: Optional[PROPERTIES] = None,
        return_references: Optional[REFERENCES] = None,
    ) -> Awaitable[search_get_pb2.SearchReply]:
        if self._validate_arguments:
            _validate_input(
                [
                    _ValidateArgument([str], "media", media),
                    _ValidateArgument(
                        [str, None, List, _MultiTargetVectorJoin], "target_vector", target_vector
                    ),
                ]
            )

        certainty, distance = self.__parse_near_options(certainty, distance)

        kwargs: Dict[str, Any] = {}
        targets, target_vector = self.__target_vector_to_grpc(target_vector)
        if type_ == "audio":
            kwargs["near_audio"] = search_get_pb2.NearAudioSearch(
                audio=media,
                distance=distance,
                certainty=certainty,
                target_vectors=target_vector,
                targets=targets,
            )
        elif type_ == "depth":
            kwargs["near_depth"] = search_get_pb2.NearDepthSearch(
                depth=media,
                distance=distance,
                certainty=certainty,
                target_vectors=target_vector,
                targets=targets,
            )
        elif type_ == "image":
            kwargs["near_image"] = search_get_pb2.NearImageSearch(
                image=media,
                distance=distance,
                certainty=certainty,
                target_vectors=target_vector,
                targets=targets,
            )
        elif type_ == "imu":
            kwargs["near_imu"] = search_get_pb2.NearIMUSearch(
                imu=media,
                distance=distance,
                certainty=certainty,
                target_vectors=target_vector,
                targets=targets,
            )
        elif type_ == "thermal":
            kwargs["near_thermal"] = search_get_pb2.NearThermalSearch(
                thermal=media,
                distance=distance,
                certainty=certainty,
                target_vectors=target_vector,
                targets=targets,
            )
        elif type_ == "video":
            kwargs["near_video"] = search_get_pb2.NearVideoSearch(
                video=media,
                distance=distance,
                certainty=certainty,
                target_vectors=target_vector,
                targets=targets,
            )
        else:
            raise ValueError(
                f"type_ must be one of ['audio', 'depth', 'image', 'imu', 'thermal', 'video'], but got {type_}"
            )
        request = self.__create_request(
            limit=limit,
            offset=offset,
            filters=filters,
            metadata=return_metadata,
            return_properties=return_properties,
            return_references=return_references,
            generative=generative,
            rerank=rerank,
            autocut=autocut,
            group_by=group_by,
            **kwargs,
        )
        return self.__call(request)

    @staticmethod
    def __parse_move(move: Optional[Move]) -> Optional[search_get_pb2.NearTextSearch.Move]:
        return (
            search_get_pb2.NearTextSearch.Move(
                force=move.force,
                concepts=move._concepts_list,
                uuids=move._objects_list,
            )
            if move is not None
            else None
        )

    def __create_request(
        self,
        limit: Optional[int] = None,
        offset: Optional[int] = None,
        after: Optional[UUID] = None,
        filters: Optional[_Filters] = None,
        metadata: Optional[_MetadataQuery] = None,
        return_properties: Optional[PROPERTIES] = None,
        return_references: Optional[REFERENCES] = None,
        generative: Optional[_Generative] = None,
        rerank: Optional[Rerank] = None,
        autocut: Optional[int] = None,
        group_by: Optional[_GroupBy] = None,
        near_vector: Optional[search_get_pb2.NearVector] = None,
        sort_by: Optional[Sequence[search_get_pb2.SortBy]] = None,
        hybrid_search: Optional[search_get_pb2.Hybrid] = None,
        bm25: Optional[search_get_pb2.BM25] = None,
        near_object: Optional[search_get_pb2.NearObject] = None,
        near_text: Optional[search_get_pb2.NearTextSearch] = None,
        near_audio: Optional[search_get_pb2.NearAudioSearch] = None,
        near_depth: Optional[search_get_pb2.NearDepthSearch] = None,
        near_image: Optional[search_get_pb2.NearImageSearch] = None,
        near_imu: Optional[search_get_pb2.NearIMUSearch] = None,
        near_thermal: Optional[search_get_pb2.NearThermalSearch] = None,
        near_video: Optional[search_get_pb2.NearVideoSearch] = None,
    ) -> search_get_pb2.SearchRequest:
        if self._validate_arguments:
            _validate_input(
                [
                    _ValidateArgument([int, None], "limit", limit),
                    _ValidateArgument([int, None], "offset", offset),
                    _ValidateArgument([uuid_lib.UUID, str, None], "after", after),
                    _ValidateArgument([_Filters, None], "filters", filters),
                    _ValidateArgument([_MetadataQuery, None], "metadata", metadata),
                    _ValidateArgument([_Generative, None], "generative", generative),
                    _ValidateArgument([Rerank, None], "rerank", rerank),
                    _ValidateArgument([int, None], "autocut", autocut),
                    _ValidateArgument([_GroupBy, None], "group_by", group_by),
                    _ValidateArgument(
                        [str, QueryNested, Sequence, None], "return_properties", return_properties
                    ),
                    _ValidateArgument(
                        [_QueryReference, Sequence, None], "return_references", return_references
                    ),
                ]
            )
            if isinstance(return_properties, Sequence):
                for prop in return_properties:
                    _validate_input(
                        _ValidateArgument(
                            expected=[str, QueryNested], name="return_properties", value=prop
                        )
                    )

            if isinstance(return_references, Sequence):
                for ref in return_references:
                    _validate_input(
                        _ValidateArgument(
                            expected=[_QueryReference], name="return_references", value=ref
                        )
                    )

        if return_references is not None:
            return_references_parsed: Optional[Set[REFERENCE]] = self.__convert_to_set(
                return_references
            )
        else:
            return_references_parsed = None

        if return_properties is not None:
            return_properties_parsed: Optional[Set[PROPERTY]] = self.__convert_to_set(
                return_properties
            )
        else:
            return_properties_parsed = None

        return search_get_pb2.SearchRequest(
            uses_123_api=True,
            uses_125_api=self.__uses_125_api,
            collection=self._name,
            limit=limit,
            offset=offset,
            after=str(after) if after is not None else "",
            autocut=autocut,
            properties=self._translate_properties_from_python_to_grpc(
                return_properties_parsed, return_references_parsed
            ),
            metadata=(self._metadata_to_grpc(metadata) if metadata is not None else None),
            consistency_level=self._consistency_level,
            tenant=self._tenant,
            filters=_FilterToGRPC.convert(filters),
            generative=generative.to_grpc() if generative is not None else None,
            group_by=group_by.to_grpc() if group_by is not None else None,
            rerank=(
                search_get_pb2.Rerank(property=rerank.prop, query=rerank.query)
                if rerank is not None
                else None
            ),
            near_vector=near_vector,
            sort_by=sort_by,
            hybrid_search=hybrid_search,
            bm25_search=bm25,
            near_object=near_object,
            near_text=near_text,
            near_audio=near_audio,
            near_depth=near_depth,
            near_image=near_image,
            near_imu=near_imu,
            near_thermal=near_thermal,
            near_video=near_video,
        )

    async def __call(self, request: search_get_pb2.SearchRequest) -> search_get_pb2.SearchReply:
        try:
            assert self._connection.grpc_stub is not None
            res = await self._connection.grpc_stub.Search(
                request,
                metadata=self._connection.grpc_headers(),
                timeout=self._connection.timeout_config.query,
            )
            return cast(search_get_pb2.SearchReply, res)
        except AioRpcError as e:
            raise WeaviateQueryError(str(e), "GRPC search")  # pyright: ignore

    def _metadata_to_grpc(self, metadata: _MetadataQuery) -> search_get_pb2.MetadataRequest:
        return search_get_pb2.MetadataRequest(
            uuid=metadata.uuid,
            vector=metadata.vector,
            creation_time_unix=metadata.creation_time_unix,
            last_update_time_unix=metadata.last_update_time_unix,
            distance=metadata.distance,
            certainty=metadata.certainty,
            explain_score=metadata.explain_score,
            score=metadata.score,
            is_consistent=metadata.is_consistent,
            vectors=metadata.vectors,
        )

    def __resolve_property(self, prop: QueryNested) -> search_get_pb2.ObjectPropertiesRequest:
        props = prop.properties if isinstance(prop.properties, list) else [prop.properties]
        return search_get_pb2.ObjectPropertiesRequest(
            prop_name=prop.name,
            primitive_properties=[p for p in props if isinstance(p, str)],
            object_properties=[
                self.__resolve_property(p) for p in props if isinstance(p, QueryNested)
            ],
        )

    def _translate_properties_from_python_to_grpc(
        self, properties: Optional[Set[PROPERTY]], references: Optional[Set[REFERENCE]]
    ) -> Optional[search_get_pb2.PropertiesRequest]:
        if properties is None and references is None:
            return None
        return search_get_pb2.PropertiesRequest(
            return_all_nonref_properties=properties is None,
            non_ref_properties=(
                None
                if properties is None
                else [prop for prop in properties if isinstance(prop, str)]
            ),
            ref_properties=(
                None
                if references is None
                else [
                    search_get_pb2.RefPropertiesRequest(
                        reference_property=ref.link_on,
                        properties=self._translate_properties_from_python_to_grpc(
                            (
                                None
                                if ref.return_properties is None
                                else self.__convert_to_set(ref.return_properties)
                            ),
                            (
                                None
                                if ref.return_references is None
                                else self.__convert_to_set(ref.return_references)
                            ),
                        ),
                        metadata=(
                            self._metadata_to_grpc(ref._return_metadata)
                            if ref._return_metadata is not None
                            else None
                        ),
                        target_collection=(
                            ref.target_collection
                            if isinstance(ref, _QueryReferenceMultiTarget)
                            else None
                        ),
                    )
                    for ref in references
                ]
            ),
            object_properties=(
                None
                if properties is None
                else [
                    self.__resolve_property(prop)
                    for prop in properties
                    if isinstance(prop, QueryNested)
                ]
            ),
        )

    @staticmethod
    def __convert_to_set(args: Union[A, Sequence[A]]) -> Set[A]:
        if isinstance(args, list):
            return set(args)
        else:
            return {cast(A, args)}

    def __target_vector_to_grpc(
        self, target_vector: Optional[TargetVectorJoinType]
    ) -> Tuple[Optional[search_get_pb2.Targets], Optional[List[str]]]:
        if target_vector is None:
            return None, None

        if self._connection._weaviate_version.is_lower_than(1, 26, 0):
            if isinstance(target_vector, str):
                return None, [target_vector]
            elif isinstance(target_vector, list) and len(target_vector) == 1:
                return None, target_vector
            else:
                raise WeaviateUnsupportedFeatureError(
                    "Multiple target vectors in search",
                    str(self._connection._weaviate_version),
                    "1.26.0",
                )

        if isinstance(target_vector, str):
            return search_get_pb2.Targets(target_vectors=[target_vector]), None
        elif isinstance(target_vector, list):
            return search_get_pb2.Targets(target_vectors=target_vector), None
        else:
            return target_vector.to_grpc_target_vector(), None<|MERGE_RESOLUTION|>--- conflicted
+++ resolved
@@ -1,14 +1,9 @@
 import struct
-<<<<<<< HEAD
-from typing import (
-    Any,
-    Awaitable,
-=======
 import uuid as uuid_lib
 from dataclasses import dataclass
 from typing import (
     Any,
->>>>>>> 18d94fc7
+    Awaitable,
     Dict,
     List,
     Literal,
@@ -19,20 +14,12 @@
     Union,
     cast,
     Tuple,
-<<<<<<< HEAD
-)
-
-from typing_extensions import TypeAlias
-
-from grpc.aio import AioRpcError  # type: ignore
-import uuid as uuid_lib
-=======
     get_args,
 )
 
-import grpc  # type: ignore
 from typing_extensions import TypeAlias
->>>>>>> 18d94fc7
+
+from grpc.aio import AioRpcError  # type: ignore
 
 from weaviate.collections.classes.config import ConsistencyLevel
 from weaviate.collections.classes.filters import _Filters
@@ -188,13 +175,8 @@
         return_references: Optional[REFERENCES] = None,
         generative: Optional[_Generative] = None,
         rerank: Optional[Rerank] = None,
-<<<<<<< HEAD
-        target_vector: Optional[str] = None,
+        target_vector: Optional[TargetVectorJoinType] = None,
     ) -> Awaitable[search_get_pb2.SearchReply]:
-=======
-        target_vector: Optional[TargetVectorJoinType] = None,
-    ) -> search_get_pb2.SearchReply:
->>>>>>> 18d94fc7
         if self._connection._weaviate_version.is_lower_than(1, 25, 0) and (
             isinstance(vector, _HybridNearText) or isinstance(vector, _HybridNearVector)
         ):
