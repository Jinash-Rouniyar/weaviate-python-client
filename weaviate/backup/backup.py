"""
Backup class definition.
"""

from enum import Enum
from time import sleep
from typing import Optional, Union, List, Tuple, Any, Dict
from pydantic import BaseModel, Field

from requests.exceptions import ConnectionError as RequestsConnectionError

from weaviate.connect import Connection, ConnectionV4
from weaviate.exceptions import (
    WeaviateInvalidInputError,
    WeaviateUnsupportedFeatureError,
    BackupFailedException,
    EmptyResponseException,
)
from weaviate.util import _capitalize_first_letter, _decode_json_response_dict

STORAGE_NAMES = {
    "filesystem",
    "s3",
    "gcs",
    "azure",
}


class BackupCompressionLevel(str, Enum):
    """Which compression level should be used to compress the backup."""

    DEFAULT = "DefaultCompression"
    BEST_SPEED = "BestSpeed"
    BEST_COMPRESSION = "BestCompression"


class BackupStorage(str, Enum):
    """Which backend should be used to write the backup to."""

    FILESYSTEM = "filesystem"
    S3 = "s3"
    GCS = "gcs"
    AZURE = "azure"


class BackupStatus(str, Enum):
    """The status of a backup."""

    STARTED = "STARTED"
    TRANSFERRING = "TRANSFERRING"
    TRANSFERRED = "TRANSFERRED"
    SUCCESS = "SUCCESS"
    FAILED = "FAILED"


class _BackupConfigBase(BaseModel):
    CPUPercentage: Optional[int] = Field(default=None, alias="cpu_percentage")


class BackupConfigCreate(_BackupConfigBase):
    """Options to configure the backup when creating a backup."""

    ChunkSize: Optional[int] = Field(default=None, alias="chunk_size")
    CompressionLevel: Optional[BackupCompressionLevel] = Field(
        default=None, alias="compression_level"
    )


class BackupConfigRestore(_BackupConfigBase):
    """Options to configure the backup when restoring a backup."""


class BackupStatusReturn(BaseModel):
    """Return type of the backup status methods."""

    error: Optional[str] = Field(default=None)
    status: BackupStatus
    path: str


class BackupReturn(BackupStatusReturn):
    """Return type of the backup creation and restore methods."""

    collections: List[str] = Field(default_factory=list, alias="classes")


class _Backup:
    """Backup class used to schedule and/or check the status of a backup process of Weaviate objects."""

    def __init__(self, connection: ConnectionV4):
        self._connection = connection

    def create(
        self,
        backup_id: str,
        backend: BackupStorage,
        include_collections: Optional[Union[List[str], str]] = None,
        exclude_collections: Optional[Union[List[str], str]] = None,
        wait_for_completion: bool = False,
        config: Optional[BackupConfigCreate] = None,
    ) -> BackupReturn:
        """Create a backup of all/per collection Weaviate objects.

        Parameters
        ----------
        backup_id : str
            The identifier name of the backup.
            NOTE: Case insensitive.
        backend : BackupStorage
            The backend storage where to create the backup.
        include_collections : Union[List[str], str], optional
            The collection/list of collections to be included in the backup. If not specified all
            collections will be included. Either `include_collections` or `exclude_collections` can be set. By default None.
        exclude_collections : Union[List[str], str], optional
            The collection/list of collections to be excluded in the backup.
            Either `include_collections` or `exclude_collections` can be set. By default None.
        wait_for_completion : bool, optional
            Whether to wait until the backup is done. By default False.
        config: BackupConfigCreate, optional
            The configuration of the backup creation. By default None.

        Returns
        -------
         A `_BackupReturn` object that contains the backup creation response.

        Raises
        ------
        requests.ConnectionError
            If the network connection to weaviate fails.
        weaviate.UnexpectedStatusCodeException
            If weaviate reports a none OK status.
        TypeError
            One of the arguments have a wrong type.
        """
        (
            backup_id,
            backend,
            include_collections,
            exclude_collections,
        ) = _get_and_validate_create_restore_arguments(
            backup_id=backup_id,
            backend=backend,  # can be removed when we remove the old backup class
            include_classes=include_collections,
            exclude_classes=exclude_collections,
            wait_for_completion=wait_for_completion,
        )

        payload: dict = {
            "id": backup_id,
            "include": include_collections,
            "exclude": exclude_collections,
        }

        if config is not None:
<<<<<<< HEAD
            if self._connection._weaviate_version.is_lower_than(1, 25, 0):
                raise WeaviateUnsupportedFeatureError(
                    "BackupConfigCreate", str(self._connection._weaviate_version), "1.25.0"
=======
            if self._connection._weaviate_version.is_lower_than(1, 24, 0):
                raise WeaviateNotImplementedError(
                    "BackupConfigCreate", self._connection.server_version, "1.24.0"
>>>>>>> 09ad916a
                )
            if not isinstance(config, BackupConfigCreate):
                raise WeaviateInvalidInputError(
                    f"Expected 'config' to be of type 'BackupConfigCreate', but got {type(config)}."
                )
            payload["config"] = config.model_dump()

        path = f"/backups/{backend.value}"

        response = self._connection.post(
            path=path,
            weaviate_object=payload,
            error_msg="Backup creation failed due to connection error.",
        )

        create_status = _decode_json_response_dict(response, "Backup creation")
        assert create_status is not None
        if wait_for_completion:
            while True:
                status = self.get_create_status(
                    backup_id=backup_id,
                    backend=backend,
                )
                create_status["status"] = status.status
                if status.status == BackupStatus.SUCCESS:
                    break
                if status.status == BackupStatus.FAILED:
                    raise BackupFailedException(
                        f"Backup failed: {create_status} with error: {status.error}"
                    )
                sleep(1)
        return BackupReturn(**create_status)

    def get_create_status(self, backup_id: str, backend: BackupStorage) -> BackupStatusReturn:
        """
        Checks if a started backup job has completed.

        Parameters
        ----------
        backup_id : str
            The identifier name of the backup.
            NOTE: Case insensitive.
        backend : BackupStorage eNUM
            The backend storage where the backup was created.

        Returns
        -------
         A `BackupStatusReturn` object that contains the backup creation status response.
        """
        backup_id, backend = _get_and_validate_get_status(
            backup_id=backup_id,
            backend=backend,  # this check can be removed when we remove the old backup class
        )

        path = f"/backups/{backend.value}/{backup_id}"

        response = self._connection.get(
            path=path, error_msg="Backup creation status failed due to connection error."
        )

        typed_response = _decode_json_response_dict(response, "Backup status check")
        if typed_response is None:
            raise EmptyResponseException()
        return BackupStatusReturn(**typed_response)

    def restore(
        self,
        backup_id: str,
        backend: BackupStorage,
        include_collections: Union[List[str], str, None] = None,
        exclude_collections: Union[List[str], str, None] = None,
        wait_for_completion: bool = False,
        config: Optional[BackupConfigRestore] = None,
    ) -> BackupReturn:
        """
        Restore a backup of all/per collection Weaviate objects.

        Parameters
        ----------
        backup_id : str
            The identifier name of the backup.
            NOTE: Case insensitive.
        backend : BackupStorage
            The backend storage from where to restore the backup.
        include_collections : Union[List[str], str], optional
            The collection/list of collections to be included in the backup restore. If not specified all
            collections will be included (that were backup-ed). Either `include_collections` or
            `exclude_collections` can be set. By default None.
        exclude_collections : Union[List[str], str], optional
            The collection/list of collections to be excluded in the backup restore.
            Either `include_collections` or `exclude_collections` can be set. By default None.
        wait_for_completion : bool, optional
            Whether to wait until the backup restore is done.
        config: BackupConfigRestore, optional
            The configuration of the backup restoration. By default None.

        Returns
        -------
         A `BackupReturn` object that contains the backup restore response.

        Raises
        ------
        requests.ConnectionError
            If the network connection to weaviate fails.
        weaviate.UnexpectedStatusCodeException
            If weaviate reports a none OK status.
        """
        (
            backup_id,
            backend,
            include_collections,
            exclude_collections,
        ) = _get_and_validate_create_restore_arguments(
            backup_id=backup_id,
            backend=backend,
            include_classes=include_collections,
            exclude_classes=exclude_collections,
            wait_for_completion=wait_for_completion,
        )

        payload: dict = {
            "include": include_collections,
            "exclude": exclude_collections,
        }

        if config is not None:
<<<<<<< HEAD
            if self._connection._weaviate_version.is_lower_than(1, 25, 0):
                raise WeaviateUnsupportedFeatureError(
                    "BackupConfigRestore", str(self._connection._weaviate_version), "1.25.0"
=======
            if self._connection._weaviate_version.is_lower_than(1, 24, 0):
                raise WeaviateNotImplementedError(
                    "BackupConfigRestore", self._connection.server_version, "1.24.0"
>>>>>>> 09ad916a
                )
            if not isinstance(config, BackupConfigRestore):
                raise WeaviateInvalidInputError(
                    f"Expected 'config' to be of type 'BackupConfigRestore', but got {type(config)}."
                )
            payload["config"] = config.model_dump()

        path = f"/backups/{backend.value}/{backup_id}/restore"
        response = self._connection.post(
            path=path,
            weaviate_object=payload,
            error_msg="Backup restore failed due to connection error.",
        )
        restore_status = _decode_json_response_dict(response, "Backup restore")
        assert restore_status is not None
        if wait_for_completion:
            while True:
                status = self.get_restore_status(
                    backup_id=backup_id,
                    backend=backend,
                )
                restore_status["status"] = status.status
                if status.status == BackupStatus.SUCCESS:
                    break
                if status.status == BackupStatus.FAILED:
                    raise BackupFailedException(
                        f"Backup restore failed: {restore_status} with error: {status.error}"
                    )
                sleep(1)
        return BackupReturn(**restore_status)

    def get_restore_status(self, backup_id: str, backend: BackupStorage) -> BackupStatusReturn:
        """
        Checks if a started classification job has completed.

        Parameters
        ----------
        backup_id : str
            The identifier name of the backup.
            NOTE: Case insensitive.
        backend : BackupStorage
            The backend storage where to create the backup.

        Returns
        -------
         A `BackupStatusReturn` object that contains the backup restore status response.
        """

        backup_id, backend = _get_and_validate_get_status(
            backup_id=backup_id,
            backend=backend,
        )
        path = f"/backups/{backend.value}/{backup_id}/restore"

        response = self._connection.get(
            path=path, error_msg="Backup restore status failed due to connection error."
        )
        typed_response = _decode_json_response_dict(response, "Backup restore status check")
        if typed_response is None:
            raise EmptyResponseException()
        return BackupStatusReturn(**typed_response)


class Backup:
    """
    Backup class used to schedule and/or check the status of
    a backup process of Weaviate objects.
    """

    def __init__(self, connection: Connection):
        """
        Initialize a Classification class instance.

        Parameters
        ----------
        connection : weaviate.connect.Connection
            Connection object to an active and running Weaviate instance.
        """

        self._connection = connection

    def create(
        self,
        backup_id: str,
        backend: str,
        include_classes: Union[List[str], str, None] = None,
        exclude_classes: Union[List[str], str, None] = None,
        wait_for_completion: bool = False,
    ) -> dict:
        """
        Create a backup of all/per class Weaviate objects.

        Parameters
        ----------
        backup_id : str
            The identifier name of the backup.
            NOTE: Case insensitive.
        backend : str
            The backend storage where to create the backup. Currently available options are:
                "filesystem", "s3", "gcs" and "azure".
            NOTE: Case insensitive.
        include_classes : Union[List[str], str, None], optional
            The class/list of classes to be included in the backup. If not specified all classes
            will be included. Either `include_classes` or `exclude_classes` can be set.
            By default None.
        exclude_classes : Union[List[str], str, None], optional
            The class/list of classes to be excluded in the backup. Either `include_classes` or
            `exclude_classes` can be set. By default None.
        wait_for_completion : bool, optional
            Whether to wait until the backup is done. By default False.

        Returns
        -------
        dict
            Backup creation response.

        Raises
        ------
        requests.ConnectionError
            If the network connection to weaviate fails.
        weaviate.UnexpectedStatusCodeException
            If weaviate reports a none OK status.
        TypeError
            One of the arguments have a wrong type.
        ValueError
            'backend' does not have an accepted value.
        """

        (
            backup_id,
            backend,
            include_classes,
            exclude_classes,
        ) = _get_and_validate_create_restore_arguments(
            backup_id=backup_id,
            backend=backend,
            include_classes=include_classes,
            exclude_classes=exclude_classes,
            wait_for_completion=wait_for_completion,
        )

        payload = {
            "id": backup_id,
            "include": include_classes,
            "exclude": exclude_classes,
        }
        path = f"/backups/{backend.value}"

        try:
            response = self._connection.post(
                path=path,
                weaviate_object=payload,
            )
        except RequestsConnectionError as conn_err:
            raise RequestsConnectionError(
                "Backup creation failed due to connection error."
            ) from conn_err

        create_status = _decode_json_response_dict(response, "Backup creation")
        assert create_status is not None
        if wait_for_completion:
            while True:
                status: dict = self.get_create_status(
                    backup_id=backup_id,
                    backend=backend,
                )
                create_status.update(status)
                if status["status"] == "SUCCESS":
                    break
                if status["status"] == "FAILED":
                    raise BackupFailedException(f"Backup failed: {create_status}")
                sleep(1)
        return create_status

    def get_create_status(self, backup_id: str, backend: str) -> Dict[str, Any]:
        """
        Checks if a started classification job has completed.

        Parameters
        ----------
        backup_id : str
            The identifier name of the backup.
            NOTE: Case insensitive.
        backend : str
            The backend storage where the backup was created. Currently available options are:
                "filesystem", "s3", "gcs" and "azure".
            NOTE: Case insensitive.

        Returns
        -------
        dict
            Status of the backup create.
        """

        backup_id, backend = _get_and_validate_get_status(
            backup_id=backup_id,
            backend=backend,
        )

        path = f"/backups/{backend.value}/{backup_id}"

        try:
            response = self._connection.get(
                path=path,
            )
        except RequestsConnectionError as conn_err:
            raise RequestsConnectionError(
                "Backup creation status failed due to connection error."
            ) from conn_err

        typed_response = _decode_json_response_dict(response, "Backup status check")
        if typed_response is None:
            raise EmptyResponseException()
        return typed_response

    def restore(
        self,
        backup_id: str,
        backend: str,
        include_classes: Union[List[str], str, None] = None,
        exclude_classes: Union[List[str], str, None] = None,
        wait_for_completion: bool = False,
    ) -> dict:
        """
        Restore a backup of all/per class Weaviate objects.

        Parameters
        ----------
        backup_id : str
            The identifier name of the backup.
            NOTE: Case insensitive.
        backend : str
            The backend storage from where to restore the backup. Currently available options are:
                "filesystem", "s3", "gcs" and "azure".
            NOTE: Case insensitive.
        include_classes : Union[List[str], str, None], optional
            The class/list of classes to be included in the backup restore. If not specified all
            classes will be included (that were backup-ed). Either `include_classes` or
            `exclude_classes` can be set. By default None.
        exclude_classes : Union[List[str], str, None], optional
            The class/list of classes to be excluded in the backup restore.
            Either `include_classes` or `exclude_classes` can be set. By default None.
        wait_for_completion : bool, optional
            Whether to wait until the backup restore is done.

        Returns
        -------
        dict
            Backup restore response.

        Raises
        ------
        requests.ConnectionError
            If the network connection to weaviate fails.
        weaviate.UnexpectedStatusCodeException
            If weaviate reports a none OK status.
        """

        (
            backup_id,
            backend,
            include_classes,
            exclude_classes,
        ) = _get_and_validate_create_restore_arguments(
            backup_id=backup_id,
            backend=backend,
            include_classes=include_classes,
            exclude_classes=exclude_classes,
            wait_for_completion=wait_for_completion,
        )

        payload = {
            "config": {},
            "include": include_classes,
            "exclude": exclude_classes,
        }
        path = f"/backups/{backend.value}/{backup_id}/restore"

        try:
            response = self._connection.post(
                path=path,
                weaviate_object=payload,
            )
        except RequestsConnectionError as conn_err:
            raise RequestsConnectionError(
                "Backup restore failed due to connection error."
            ) from conn_err
        restore_status = _decode_json_response_dict(response, "Backup restore")
        assert restore_status is not None
        if wait_for_completion:
            while True:
                status: dict = self.get_restore_status(
                    backup_id=backup_id,
                    backend=backend,
                )
                restore_status.update(status)
                if status["status"] == "SUCCESS":
                    break
                if status["status"] == "FAILED":
                    raise BackupFailedException(f"Backup restore failed: {restore_status}")
                sleep(1)
        return restore_status

    def get_restore_status(self, backup_id: str, backend: str) -> Dict[str, Any]:
        """
        Checks if a started classification job has completed.

        Parameters
        ----------
        backup_id : str
            The identifier name of the backup.
            NOTE: Case insensitive.
        backend : str
            The backend storage where to create the backup. Currently available options are:
                "filesystem", "s3", "gcs" and "azure".
            NOTE: Case insensitive.

        Returns
        -------
        dict
            Status of the backup create.
        """

        backup_id, backend = _get_and_validate_get_status(
            backup_id=backup_id,
            backend=backend,
        )
        path = f"/backups/{backend.value}/{backup_id}/restore"

        try:
            response = self._connection.get(
                path=path,
            )
        except RequestsConnectionError as conn_err:
            raise RequestsConnectionError(
                "Backup restore status failed due to connection error."
            ) from conn_err

        typed_response = _decode_json_response_dict(response, "Backup restore status check")
        if typed_response is None:
            raise EmptyResponseException()
        return typed_response


def _get_and_validate_create_restore_arguments(
    backup_id: str,
    backend: Union[str, BackupStorage],
    include_classes: Union[List[str], str, None],
    exclude_classes: Union[List[str], str, None],
    wait_for_completion: bool,
) -> Tuple[str, BackupStorage, List[str], List[str]]:
    """
    Validate and return the Backup.create/Backup.restore arguments.

    Parameters
    ----------
    backup_id : str
        The identifier name of the backup.
    backend : str
        The backend storage. Currently available options are:
            "filesystem", "s3", "gcs" and "azure".
    include_classes : Union[List[str], str, None]
        The class/list of classes to be included in the backup. If not specified all classes
        will be included. Either `include_classes` or `exclude_classes` can be set.
    exclude_classes : Union[List[str], str, None]
        The class/list of classes to be excluded from the backup.
        Either `include_classes` or `exclude_classes` can be set.
    wait_for_completion : bool
        Whether to wait until the backup restore is done.

    Returns
    -------
    Tuple[str, str, List[str], List[str]]
        Validated and processed (backup_id, backend, include_classes, exclude_classes).

    Raises
    ------
    TypeError
        One of the arguments have a wrong type.
    ValueError
        'backend' does not have an accepted value.
    """

    if not isinstance(backup_id, str):
        raise TypeError(f"'backup_id' must be of type str. Given type: {type(backup_id)}.")
    if isinstance(backend, str):
        try:
            backend = BackupStorage(backend.lower())
        except KeyError:
            raise ValueError(
                f"'backend' must have one of these values: {STORAGE_NAMES}. "
                f"Given value: {backend}."
            )

    if not isinstance(wait_for_completion, bool):
        raise TypeError(
            f"'wait_for_completion' must be of type bool. Given type: {type(wait_for_completion)}."
        )

    if include_classes is not None:
        if isinstance(include_classes, str):
            include_classes = [include_classes]
        elif not isinstance(include_classes, list):
            raise TypeError(
                "'include_classes' must be of type str, list of str or None. "
                f"Given type: {type(include_classes)}."
            )
    else:
        include_classes = []

    if exclude_classes is not None:
        if isinstance(exclude_classes, str):
            exclude_classes = [exclude_classes]
        elif not isinstance(exclude_classes, list):
            raise TypeError(
                "'exclude_classes' must be of type str, list of str or None. "
                f"Given type: {type(exclude_classes)}."
            )
    else:
        exclude_classes = []

    if include_classes and exclude_classes:
        raise TypeError("Either 'include_classes' OR 'exclude_classes' can be set, not both.")

    include_classes = [_capitalize_first_letter(cls) for cls in include_classes]
    exclude_classes = [_capitalize_first_letter(cls) for cls in exclude_classes]

    return (backup_id.lower(), backend, include_classes, exclude_classes)


def _get_and_validate_get_status(
    backup_id: str, backend: Union[str, BackupStorage]
) -> Tuple[str, BackupStorage]:
    """
    Checks if a started classification job has completed.

    Parameters
    ----------
    backup_id : str
        The identifier name of the backup.
        NOTE: Case insensitive.
    backend : str
        The backend storage where to create the backup. Currently available options are:
            "filesystem", "s3", "gcs" and "azure".

    Returns
    -------
    Tuple[str, str]
        Validated and processed (backup_id, backend, include_classes, exclude_classes).

    Raises
    ------
    TypeError
        One of the arguments is of a wrong type.
    """

    if not isinstance(backup_id, str):
        raise TypeError(f"'backup_id' must be of type str. Given type: {type(backup_id)}.")
    if isinstance(backend, str):
        try:
            backend = BackupStorage(backend.lower())
        except KeyError:
            raise ValueError(
                f"'backend' must have one of these values: {STORAGE_NAMES}. "
                f"Given value: {backend}."
            )

    return (backup_id.lower(), backend)<|MERGE_RESOLUTION|>--- conflicted
+++ resolved
@@ -152,15 +152,9 @@
         }
 
         if config is not None:
-<<<<<<< HEAD
             if self._connection._weaviate_version.is_lower_than(1, 25, 0):
                 raise WeaviateUnsupportedFeatureError(
                     "BackupConfigCreate", str(self._connection._weaviate_version), "1.25.0"
-=======
-            if self._connection._weaviate_version.is_lower_than(1, 24, 0):
-                raise WeaviateNotImplementedError(
-                    "BackupConfigCreate", self._connection.server_version, "1.24.0"
->>>>>>> 09ad916a
                 )
             if not isinstance(config, BackupConfigCreate):
                 raise WeaviateInvalidInputError(
@@ -287,15 +281,9 @@
         }
 
         if config is not None:
-<<<<<<< HEAD
             if self._connection._weaviate_version.is_lower_than(1, 25, 0):
                 raise WeaviateUnsupportedFeatureError(
                     "BackupConfigRestore", str(self._connection._weaviate_version), "1.25.0"
-=======
-            if self._connection._weaviate_version.is_lower_than(1, 24, 0):
-                raise WeaviateNotImplementedError(
-                    "BackupConfigRestore", self._connection.server_version, "1.24.0"
->>>>>>> 09ad916a
                 )
             if not isinstance(config, BackupConfigRestore):
                 raise WeaviateInvalidInputError(
