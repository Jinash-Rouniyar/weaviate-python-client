--- conflicted
+++ resolved
@@ -425,7 +425,6 @@
     assert objs[0].uuid == uuid1
 
 
-<<<<<<< HEAD
 @pytest.mark.parametrize(
     "near_vector,target_vector",
     [
@@ -479,7 +478,8 @@
         return_metadata=wvc.query.MetadataQuery.full(),
     ).objects
     assert sorted([obj.uuid for obj in objs]) == sorted([uuid2, uuid1])
-=======
+
+
 def test_vector_distance(collection_factory: CollectionFactory):
     collection = collection_factory(
         properties=[Property(name="name", data_type=DataType.TEXT)],
@@ -524,5 +524,4 @@
         max_vector_distance=0.5,
         return_metrics=[wvc.aggregate.Metrics("name").text(count=True)],
     )
-    assert res.total_count == 2
->>>>>>> 5aadf959
+    assert res.total_count == 2