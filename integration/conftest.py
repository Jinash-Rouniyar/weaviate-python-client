import os
from typing import (
    Any,
    AsyncGenerator,
    Optional,
    List,
    Generator,
    Protocol,
    Type,
    Dict,
    Tuple,
    Union,
)

import pytest
import pytest_asyncio
from _pytest.fixtures import SubRequest

import weaviate
from weaviate.collections import Collection, CollectionAsync
from weaviate.collections.classes.config import (
    Property,
    _VectorizerConfigCreate,
    _InvertedIndexConfigCreate,
    _ReferencePropertyBase,
    Configure,
    _GenerativeConfigCreate,
    _ReplicationConfigCreate,
    DataType,
    _MultiTenancyConfigCreate,
    _VectorIndexConfigCreate,
    _RerankerConfigCreate,
)
from weaviate.collections.classes.config_named_vectors import _NamedVectorConfigCreate
from weaviate.collections.classes.types import Properties
from weaviate.config import AdditionalConfig


class CollectionFactory(Protocol):
    """Typing for fixture."""

    def __call__(
        self,
        name: str = "",
        properties: Optional[List[Property]] = None,
        references: Optional[List[_ReferencePropertyBase]] = None,
        vectorizer_config: Optional[
            Union[_VectorizerConfigCreate, List[_NamedVectorConfigCreate]]
        ] = None,
        inverted_index_config: Optional[_InvertedIndexConfigCreate] = None,
        multi_tenancy_config: Optional[_MultiTenancyConfigCreate] = None,
        generative_config: Optional[_GenerativeConfigCreate] = None,
        headers: Optional[Dict[str, str]] = None,
        ports: Tuple[int, int] = (8080, 50051),
        data_model_properties: Optional[Type[Properties]] = None,
        data_model_refs: Optional[Type[Properties]] = None,
        replication_config: Optional[_ReplicationConfigCreate] = None,
        vector_index_config: Optional[_VectorIndexConfigCreate] = None,
        description: Optional[str] = None,
        reranker_config: Optional[_RerankerConfigCreate] = None,
    ) -> Collection[Any, Any]:
        """Typing for fixture."""
        ...


class ClientFactory(Protocol):
    """Typing for fixture."""

    def __call__(
        self,
        headers: Optional[Dict[str, str]] = None,
        ports: Tuple[int, int] = (8080, 50051),
    ) -> weaviate.WeaviateClient:
        """Typing for fixture."""
        ...


@pytest.fixture
def client_factory() -> Generator[ClientFactory, None, None]:
    client_fixture: Optional[weaviate.WeaviateClient] = None

    def _factory(
        headers: Optional[Dict[str, str]] = None,
        ports: Tuple[int, int] = (8080, 50051),
    ) -> weaviate.WeaviateClient:
        nonlocal client_fixture
        if client_fixture is None:
            client_fixture = weaviate.connect_to_local(
                headers=headers,
                grpc_port=ports[1],
                port=ports[0],
                additional_config=AdditionalConfig(timeout=(60, 120)),  # for image tests
            )
        return client_fixture

    try:
        yield _factory
    finally:
        if client_fixture is not None:
            client_fixture.close()


@pytest.fixture
def collection_factory(
    request: SubRequest, client_factory: ClientFactory
) -> Generator[CollectionFactory, None, None]:
    name_fixtures: List[str] = []
    client_fixture: Optional[weaviate.WeaviateClient] = None
    call_counter: int = 0

    def _factory(
        name: str = "",
        properties: Optional[List[Property]] = None,
        references: Optional[List[_ReferencePropertyBase]] = None,
        vectorizer_config: Optional[
            Union[_VectorizerConfigCreate, List[_NamedVectorConfigCreate]]
        ] = None,
        inverted_index_config: Optional[_InvertedIndexConfigCreate] = None,
        multi_tenancy_config: Optional[_MultiTenancyConfigCreate] = None,
        generative_config: Optional[_GenerativeConfigCreate] = None,
        headers: Optional[Dict[str, str]] = None,
        ports: Tuple[int, int] = (8080, 50051),
        data_model_properties: Optional[Type[Properties]] = None,
        data_model_refs: Optional[Type[Properties]] = None,
        replication_config: Optional[_ReplicationConfigCreate] = None,
        vector_index_config: Optional[_VectorIndexConfigCreate] = None,
        description: Optional[str] = None,
        reranker_config: Optional[_RerankerConfigCreate] = None,
    ) -> Collection[Any, Any]:
<<<<<<< HEAD
        try:
            nonlocal client_fixture, name_fixtures, call_counter
            call_counter += 1
            name_fixture = (
                _sanitize_collection_name(request.node.name) + name + "_" + str(call_counter)
            )
            name_fixtures.append(name_fixture)
            client_fixture = client_factory(
                headers=headers,
                ports=ports,
            )
            collection: Collection[Any, Any] = client_fixture.collections.create(
                name=name_fixture,
                description=description,
                vectorizer_config=vectorizer_config or Configure.Vectorizer.none(),
                properties=properties,
                references=references,
                inverted_index_config=inverted_index_config,
                multi_tenancy_config=multi_tenancy_config,
                generative_config=generative_config,
                data_model_properties=data_model_properties,
                data_model_references=data_model_refs,
                replication_config=replication_config,
                vector_index_config=vector_index_config,
                reranker_config=reranker_config,
            )
            return collection
        except Exception as e:
            print("Got exception in _factory", e)
            raise e
=======
        nonlocal client_fixture, name_fixture
        name_fixture = (
            _sanitize_collection_name(request.node.fspath.basename + "_" + request.node.name) + name
        )
        client_fixture = weaviate.connect_to_local(
            headers=headers,
            grpc_port=ports[1],
            port=ports[0],
            additional_config=AdditionalConfig(timeout=(60, 120)),  # for image tests
        )
        client_fixture.collections.delete(name_fixture)
>>>>>>> 4602a26b

    try:
        yield _factory
    except Exception as e:
        print("Got exception in collection_factory", e)
        raise e
    finally:
        if client_fixture is not None and name_fixtures is not None:
            for name_fixture in name_fixtures:
                client_fixture.collections.delete(name_fixture)


class AsyncCollectionFactory(Protocol):
    """Typing for fixture."""

    async def __call__(
        self,
        name: str = "",
        properties: Optional[List[Property]] = None,
        references: Optional[List[_ReferencePropertyBase]] = None,
        vectorizer_config: Optional[
            Union[_VectorizerConfigCreate, List[_NamedVectorConfigCreate]]
        ] = None,
        inverted_index_config: Optional[_InvertedIndexConfigCreate] = None,
        multi_tenancy_config: Optional[_MultiTenancyConfigCreate] = None,
        generative_config: Optional[_GenerativeConfigCreate] = None,
        headers: Optional[Dict[str, str]] = None,
        ports: Tuple[int, int] = (8080, 50051),
        data_model_properties: Optional[Type[Properties]] = None,
        data_model_refs: Optional[Type[Properties]] = None,
        replication_config: Optional[_ReplicationConfigCreate] = None,
        vector_index_config: Optional[_VectorIndexConfigCreate] = None,
        description: Optional[str] = None,
        reranker_config: Optional[_RerankerConfigCreate] = None,
    ) -> CollectionAsync[Any, Any]:
        """Typing for fixture."""
        ...


class AsyncClientFactory(Protocol):
    """Typing for fixture."""

    async def __call__(
        self,
        headers: Optional[Dict[str, str]] = None,
        ports: Tuple[int, int] = (8080, 50051),
    ) -> weaviate.WeaviateAsyncClient:
        """Typing for fixture."""
        ...


@pytest_asyncio.fixture
async def async_client_factory() -> AsyncGenerator[AsyncClientFactory, None]:
    client_fixture: Optional[weaviate.WeaviateAsyncClient] = None

    async def _factory(
        headers: Optional[Dict[str, str]] = None,
        ports: Tuple[int, int] = (8080, 50051),
    ) -> weaviate.WeaviateAsyncClient:
        nonlocal client_fixture
        if client_fixture is None:
            client_fixture = weaviate.use_async_with_local(
                headers=headers,
                grpc_port=ports[1],
                port=ports[0],
                additional_config=AdditionalConfig(timeout=(60, 120)),  # for image tests
            )
            await client_fixture.connect()
        return client_fixture

    try:
        yield _factory
    finally:
        if client_fixture is not None:
            await client_fixture.close()


@pytest_asyncio.fixture
async def async_collection_factory(
    request: SubRequest, async_client_factory: AsyncClientFactory
) -> AsyncGenerator[AsyncCollectionFactory, None]:
    name_fixtures: List[str] = []
    client_fixture: Optional[weaviate.WeaviateAsyncClient] = None

    async def _factory(
        name: str = "",
        properties: Optional[List[Property]] = None,
        references: Optional[List[_ReferencePropertyBase]] = None,
        vectorizer_config: Optional[
            Union[_VectorizerConfigCreate, List[_NamedVectorConfigCreate]]
        ] = None,
        inverted_index_config: Optional[_InvertedIndexConfigCreate] = None,
        multi_tenancy_config: Optional[_MultiTenancyConfigCreate] = None,
        generative_config: Optional[_GenerativeConfigCreate] = None,
        headers: Optional[Dict[str, str]] = None,
        ports: Tuple[int, int] = (8080, 50051),
        data_model_properties: Optional[Type[Properties]] = None,
        data_model_refs: Optional[Type[Properties]] = None,
        replication_config: Optional[_ReplicationConfigCreate] = None,
        vector_index_config: Optional[_VectorIndexConfigCreate] = None,
        description: Optional[str] = None,
        reranker_config: Optional[_RerankerConfigCreate] = None,
    ) -> CollectionAsync[Any, Any]:
        try:
            nonlocal client_fixture, name_fixtures
            name_fixture = _sanitize_collection_name(request.node.name) + name
            name_fixtures.append(name_fixture)
            client_fixture = await async_client_factory(
                headers=headers,
                ports=ports,
            )
            collection: CollectionAsync[Any, Any] = await client_fixture.collections.create(
                name=name_fixture,
                description=description,
                vectorizer_config=vectorizer_config or Configure.Vectorizer.none(),
                properties=properties,
                references=references,
                inverted_index_config=inverted_index_config,
                multi_tenancy_config=multi_tenancy_config,
                generative_config=generative_config,
                data_model_properties=data_model_properties,
                data_model_references=data_model_refs,
                replication_config=replication_config,
                vector_index_config=vector_index_config,
                reranker_config=reranker_config,
            )
            return collection
        except Exception as e:
            print("Got exception in _factory", e)
            raise e

    try:
        yield _factory
    except Exception as e:
        print("Got exception in collection_factory", e)
        raise e
    finally:
        if client_fixture is not None and name_fixtures is not None:
            for name_fixture in name_fixtures:
                await client_fixture.collections.delete(name_fixture)


class OpenAICollection(Protocol):
    """Typing for fixture."""

    def __call__(
        self,
        name: str = "",
        vectorizer_config: Optional[
            Union[_VectorizerConfigCreate, List[_NamedVectorConfigCreate]]
        ] = None,
    ) -> Collection[Any, Any]:
        """Typing for fixture."""
        ...


@pytest.fixture
def openai_collection(
    collection_factory: CollectionFactory,
) -> Generator[OpenAICollection, None, None]:
    def _factory(
        name: str = "",
        vectorizer_config: Optional[
            Union[_VectorizerConfigCreate, List[_NamedVectorConfigCreate]]
        ] = None,
    ) -> Collection[Any, Any]:
        api_key = os.environ.get("OPENAI_APIKEY")
        if api_key is None:
            pytest.skip("No OpenAI API key found.")

        if vectorizer_config is None:
            vectorizer_config = Configure.Vectorizer.none()

        collection = collection_factory(
            name=name,
            vectorizer_config=vectorizer_config or Configure.Vectorizer.none(),
            properties=[
                Property(name="text", data_type=DataType.TEXT),
                Property(name="content", data_type=DataType.TEXT),
                Property(name="extra", data_type=DataType.TEXT),
            ],
            generative_config=Configure.Generative.openai(),
            ports=(8086, 50057),
            headers={"X-OpenAI-Api-Key": api_key},
        )

        return collection

    yield _factory


class AsyncOpenAICollectionFactory(Protocol):
    """Typing for fixture."""

    async def __call__(
        self,
        name: str = "",
        vectorizer_config: Optional[
            Union[_VectorizerConfigCreate, List[_NamedVectorConfigCreate]]
        ] = None,
    ) -> CollectionAsync[Any, Any]:
        """Typing for fixture."""
        ...


@pytest_asyncio.fixture
async def async_openai_collection(
    async_collection_factory: AsyncCollectionFactory,
) -> AsyncGenerator[AsyncOpenAICollectionFactory, None]:
    async def _factory(
        name: str = "",
        vectorizer_config: Optional[
            Union[_VectorizerConfigCreate, List[_NamedVectorConfigCreate]]
        ] = None,
    ) -> CollectionAsync[Any, Any]:
        api_key = os.environ.get("OPENAI_APIKEY")
        if api_key is None:
            pytest.skip("No OpenAI API key found.")

        if vectorizer_config is None:
            vectorizer_config = Configure.Vectorizer.none()

        collection = await async_collection_factory(
            name=name,
            vectorizer_config=vectorizer_config or Configure.Vectorizer.none(),
            properties=[
                Property(name="text", data_type=DataType.TEXT),
                Property(name="content", data_type=DataType.TEXT),
                Property(name="extra", data_type=DataType.TEXT),
            ],
            generative_config=Configure.Generative.openai(),
            ports=(8086, 50057),
            headers={"X-OpenAI-Api-Key": api_key},
        )

        return collection

    yield _factory


class CollectionFactoryGet(Protocol):
    """Typing for fixture."""

    def __call__(
        self,
        name: str,
        data_model_props: Optional[Type[Properties]] = None,
        data_model_refs: Optional[Type[Properties]] = None,
        skip_argument_validation: bool = False,
    ) -> Collection[Any, Any]:
        """Typing for fixture."""
        ...


@pytest.fixture
def collection_factory_get(
    client_factory: ClientFactory,
) -> Generator[CollectionFactoryGet, None, None]:
    name_fixture: Optional[str] = None

    def _factory(
        name: str,
        data_model_props: Optional[Type[Properties]] = None,
        data_model_refs: Optional[Type[Properties]] = None,
        skip_argument_validation: bool = False,
    ) -> Collection[Any, Any]:
        nonlocal name_fixture
        name_fixture = _sanitize_collection_name(name)
        collection: Collection[Any, Any] = client_factory().collections.get(
            name=name_fixture,
            data_model_properties=data_model_props,
            data_model_references=data_model_refs,
            skip_argument_validation=skip_argument_validation,
        )
        return collection

    yield _factory


def _sanitize_collection_name(name: str) -> str:
    name = name.replace("[", "").replace("]", "").replace("-", "").replace(" ", "").replace(".", "")
    return name[0].upper() + name[1:]<|MERGE_RESOLUTION|>--- conflicted
+++ resolved
@@ -127,12 +127,14 @@
         description: Optional[str] = None,
         reranker_config: Optional[_RerankerConfigCreate] = None,
     ) -> Collection[Any, Any]:
-<<<<<<< HEAD
         try:
             nonlocal client_fixture, name_fixtures, call_counter
             call_counter += 1
             name_fixture = (
-                _sanitize_collection_name(request.node.name) + name + "_" + str(call_counter)
+                _sanitize_collection_name(request.node.fspath.basename + "_" + request.node.name)
+                + name
+                + "_"
+                + str(call_counter)
             )
             name_fixtures.append(name_fixture)
             client_fixture = client_factory(
@@ -158,19 +160,6 @@
         except Exception as e:
             print("Got exception in _factory", e)
             raise e
-=======
-        nonlocal client_fixture, name_fixture
-        name_fixture = (
-            _sanitize_collection_name(request.node.fspath.basename + "_" + request.node.name) + name
-        )
-        client_fixture = weaviate.connect_to_local(
-            headers=headers,
-            grpc_port=ports[1],
-            port=ports[0],
-            additional_config=AdditionalConfig(timeout=(60, 120)),  # for image tests
-        )
-        client_fixture.collections.delete(name_fixture)
->>>>>>> 4602a26b
 
     try:
         yield _factory
