--- conflicted
+++ resolved
@@ -363,11 +363,6 @@
     #
     # We also accept LOADING/READY because it may vary
     # based on the machine running the tests.
-    expect_status = (
-        ["LAZY_LOADING"]
-        if client._connection._weaviate_version.is_at_least(1, 32, 4)
-        else ["LOADING", "READY"]
-    )
 
     try:
         collection = client.collections.create(
@@ -379,14 +374,10 @@
         assert len(nodes[0].shards) == 1
         assert nodes[0].shards[0].collection == collection.name
         assert nodes[0].shards[0].object_count == 0
-<<<<<<< HEAD
         if collection._connection._weaviate_version.is_lower_than(1, 32, 0):
             assert nodes[0].shards[0].vector_indexing_status == "READY"
         else:
             assert nodes[0].shards[0].vector_indexing_status == "LAZY_LOADING"
-=======
-        assert nodes[0].shards[0].vector_indexing_status in expect_status
->>>>>>> 740cfbc3
         assert nodes[0].shards[0].vector_queue_length == 0
         assert nodes[0].shards[0].compressed is False
         if collection._connection._weaviate_version.is_lower_than(1, 25, 0):
