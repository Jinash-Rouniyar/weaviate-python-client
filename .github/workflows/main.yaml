--- conflicted
+++ resolved
@@ -16,11 +16,8 @@
 env:
   WEAVIATE_123: 1.23.14
   WEAVIATE_124: 1.24.10
-<<<<<<< HEAD
   WEAVIATE_125: preview-remove-consistency-from-tenant-get-486f1a6
-=======
-  WEAVIATE_125: 1.25.0-rc.0
->>>>>>> 09ad916a
+
 
 jobs:
   lint-and-format:
