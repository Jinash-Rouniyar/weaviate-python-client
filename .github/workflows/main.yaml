name: Main

on:
  push:
    branches:
      - main
    tags:
      - '**'
    paths-ignore:
      - docs/**
      - README.rst
      - LICENSE.md
      - publishing.md
  pull_request:

env:
  WEAVIATE_123: 1.23.16
<<<<<<< HEAD
  WEAVIATE_124: 1.24.21
  WEAVIATE_125: 1.25.8
  WEAVIATE_126: preview-allow-multiple-inputs-for-a-single-target-vector-199cd7e
=======
  WEAVIATE_124: preview-check-for-module-readyness-in-readyness-probe-9d851a5
  WEAVIATE_125: preview-8382155
  WEAVIATE_126: preview-0c3d554
>>>>>>> 37f791a0


jobs:
  lint-and-format:
    name: Run Linter and Formatter
    runs-on: ubuntu-latest
    steps:
      - uses: actions/checkout@v4
      - uses: actions/setup-python@v5
        with:
          python-version: "3.11"
          cache: 'pip' # caching pip dependencies
      - run: pip install -r requirements-devel.txt
      - name: "Black"
        run: black --check weaviate test mock_tests integration
      - name: "Flake 8"
        run: flake8 weaviate test mock_tests integration
      - name: "Check release for pypi"
        run: |
          python -m build
          python -m twine check dist/*

  type-checking:
    name: Run Type Checking
    runs-on: ubuntu-latest
    strategy:
      fail-fast: false
      matrix:
        version: ["3.8", "3.9", "3.10", "3.11", "3.12"]
        folder: ["weaviate"]
    steps:
      - uses: actions/checkout@v4
      - uses: actions/setup-python@v5
        with:
          python-version: ${{ matrix.version }}
          cache: 'pip' # caching pip dependencies
      - run: pip install -r requirements-devel.txt
      - name: Run mypy
        run: mypy --config-file ./pyproject.toml --warn-unused-ignores --python-version ${{matrix.version}} ${{ matrix.folder }}
      - uses: jakebailey/pyright-action@v2
        with:
          version: 1.1.347

  unit-tests:
    name: Run Unit Tests
    runs-on: ubuntu-latest
    strategy:
      fail-fast: false
      matrix:
        version: ["3.8", "3.9", "3.10", "3.11", "3.12"]
        folder: ["test", "mock_tests"]
    steps:
      - uses: actions/checkout@v4
      - uses: actions/setup-python@v5
        with:
          python-version: ${{ matrix.version }}
          cache: 'pip' # caching pip dependencies
      - run: pip install -r requirements-devel.txt
      - name: Run unittests
        run: pytest --cov -v --cov-report=term-missing --cov=weaviate --cov-report xml:coverage-${{ matrix.folder }}.xml ${{ matrix.folder }}
      - name: Archive code coverage results
        if: matrix.version == '3.10' && (github.ref_name != 'main')
        uses: actions/upload-artifact@v4
        with:
          name: coverage-report-${{ matrix.folder }}
          path: coverage-${{ matrix.folder }}.xml

  integration-tests-embedded:
    name: Run Integration Tests Embedded
    runs-on: ubuntu-latest
    strategy:
      matrix:
        version: ["3.8", "3.9", "3.10", "3.11", "3.12"]
        optional_dependencies: [false]
    steps:
      - uses: actions/checkout@v4
        with:
          fetch-depth: 0
          fetch-tags: true
      - uses: actions/setup-python@v5
        with:
          python-version: ${{ matrix.version }}
          cache: 'pip' # caching pip dependencies
      - run: |
          pip install -r requirements-devel.txt
          pip install .
      - name: Run integration tests
        if: ${{ !github.event.pull_request.head.repo.fork }}
        run: pytest -v --cov --cov-report=term-missing --cov=weaviate --cov-report xml:coverage-integration-embedded.xml integration_embedded
      - name: Archive code coverage results
        if: matrix.version == '3.10' && (github.ref_name != 'main')
        uses: actions/upload-artifact@v4
        with:
          name: coverage-report-integration-embedded
          path: coverage-integration-embedded.xml

  integration-tests-v3:
    name: Run Integration Tests v3
    runs-on: ubuntu-latest
    strategy:
      fail-fast: false
      matrix:
        versions: [
          { py: "3.8", weaviate: $WEAVIATE_126},
          { py: "3.9", weaviate: $WEAVIATE_126},
          { py: "3.10", weaviate: $WEAVIATE_126},
          { py: "3.11", weaviate: $WEAVIATE_123},
          { py: "3.11", weaviate: $WEAVIATE_124},
          { py: "3.11", weaviate: $WEAVIATE_125},
          { py: "3.11", weaviate: $WEAVIATE_126},
          { py: "3.12", weaviate: $WEAVIATE_126}
        ]
        optional_dependencies: [false]
    steps:
      - uses: actions/checkout@v4
        with:
          fetch-depth: 0
          fetch-tags: true
      - uses: actions/setup-python@v5
        with:
          python-version: ${{ matrix.versions.py }}
          cache: 'pip' # caching pip dependencies
      - run: |
          pip install -r requirements-devel.txt
          pip install .
      - name: free space
        run: sudo rm -rf /usr/local/lib/android
      - name: start weaviate
        run: /bin/bash ci/start_weaviate.sh ${{ matrix.versions.weaviate }}
      - name: Run integration tests with auth secrets
        if: ${{ !github.event.pull_request.head.repo.fork }}
        env:
          AZURE_CLIENT_SECRET: ${{ secrets.AZURE_CLIENT_SECRET }}
          OKTA_CLIENT_SECRET: ${{ secrets.OKTA_CLIENT_SECRET }}
          WCS_DUMMY_CI_PW: ${{ secrets.WCS_DUMMY_CI_PW }}
          OKTA_DUMMY_CI_PW: ${{ secrets.OKTA_DUMMY_CI_PW }}
#          OPENAI_APIKEY: ${{ secrets.OPENAI_APIKEY }}  disabled until we have a working key
        run: pytest -v --cov --cov-report=term-missing --cov=weaviate --cov-report xml:coverage-integration-v3.xml integration_v3
      - name: Run integration tests without auth secrets (for forks)
        if: ${{ github.event.pull_request.head.repo.fork }}
        run: pytest -v --cov --cov-report=term-missing --cov=weaviate --cov-report xml:coverage-integration-v3.xml integration_v3
      - name: Archive code coverage results
        if: matrix.versions.py == '3.10' && (github.ref_name != 'main')
        uses: actions/upload-artifact@v4
        with:
          name: coverage-report-integration-v3
          path: coverage-integration-v3.xml

  integration-tests:
    name: Run Integration Tests
    runs-on: ubuntu-latest
    strategy:
      fail-fast: false
      matrix:
        versions: [
          { py: "3.8", weaviate: $WEAVIATE_126},
          { py: "3.9", weaviate: $WEAVIATE_126},
          { py: "3.10", weaviate: $WEAVIATE_126},
          { py: "3.11", weaviate: $WEAVIATE_123},
          { py: "3.11", weaviate: $WEAVIATE_124},
          { py: "3.11", weaviate: $WEAVIATE_125},
          { py: "3.11", weaviate: $WEAVIATE_126},
          { py: "3.12", weaviate: $WEAVIATE_126}
        ]
        optional_dependencies: [false]
    steps:
      - uses: actions/checkout@v4
        with:
          fetch-depth: 0
          fetch-tags: true
      - uses: actions/setup-python@v5
        with:
          python-version: ${{ matrix.versions.py }}
          cache: 'pip' # caching pip dependencies
      - run: |
          pip install -r requirements-devel.txt
          pip install .
      - name: free space
        run: sudo rm -rf /usr/local/lib/android
      - name: start weaviate
        run: /bin/bash ci/start_weaviate.sh ${{ matrix.versions.weaviate }}
      - name: Run integration tests with auth secrets
        if: ${{ !github.event.pull_request.head.repo.fork }}
        env:
          AZURE_CLIENT_SECRET: ${{ secrets.AZURE_CLIENT_SECRET }}
          OKTA_CLIENT_SECRET: ${{ secrets.OKTA_CLIENT_SECRET }}
          WCS_DUMMY_CI_PW: ${{ secrets.WCS_DUMMY_CI_PW }}
          OKTA_DUMMY_CI_PW: ${{ secrets.OKTA_DUMMY_CI_PW }}
#          OPENAI_APIKEY: ${{ secrets.OPENAI_APIKEY }}  disabled until we have a working key
        run: pytest -n auto -v --cov --cov-report=term-missing --cov=weaviate --cov-report xml:coverage-integration.xml integration
      - name: Run integration tests without auth secrets (for forks)
        if: ${{ github.event.pull_request.head.repo.fork }}
        run: pytest -v --cov --cov-report=term-missing --cov=weaviate --cov-report xml:coverage-integration.xml integration
      - name: Archive code coverage results
        if: matrix.versions.py == '3.10' && (github.ref_name != 'main')
        uses: actions/upload-artifact@v4
        with:
          name: coverage-report-integration
          path: coverage-integration.xml

  journey-tests:
    name: Run Journey Tests
    runs-on: ubuntu-latest
    strategy:
      fail-fast: false
      matrix:
        versions: [
          { py: "3.8", weaviate: $WEAVIATE_125},
          { py: "3.9", weaviate: $WEAVIATE_125},
          { py: "3.10", weaviate: $WEAVIATE_125},
          { py: "3.11", weaviate: $WEAVIATE_125},
          { py: "3.12", weaviate: $WEAVIATE_125}
        ]
        optional_dependencies: [false]
    steps:
      - uses: actions/checkout@v4
      - uses: actions/setup-python@v5
        with:
          python-version: "3.11"
          cache: 'pip' # caching pip dependencies
      - run: pip install -r requirements-devel.txt
      - run: pip install .
      - name: free space
        run: sudo rm -rf /usr/local/lib/android
      - name: start weaviate
        run: /bin/bash ci/start_weaviate.sh ${{ matrix.versions.weaviate }}
      - name: Run journey tests
        run: pytest journey_tests

  Codecov:
    needs: [Unit-Tests, Integration-Tests, Integration-Tests-v3]
    runs-on: ubuntu-latest
    if: github.ref_name != 'main'
    steps:
      - uses: actions/checkout@v4
      - name: Download coverage artifacts mock
        uses: actions/download-artifact@v4
        with:
          name: coverage-report-mock_tests
      - name: Download coverage artifacts unit
        uses: actions/download-artifact@v4
        with:
          name: coverage-report-test
      - name: Download coverage integration
        uses: actions/download-artifact@v4
        with:
          name: coverage-report-integration
      - name: Download coverage integration v3
        uses: actions/download-artifact@v4
        with:
          name: coverage-report-integration-v3
      - name: Download coverage integration embedded
        uses: actions/download-artifact@v4
        with:
          name: coverage-report-integration-embedded
      - name: Codecov
        uses: codecov/codecov-action@v4
        with:
          fail_ci_if_error: true
          files: ./coverage-integration.xml, ./coverage-integration-v3.xml, ./coverage-integration-embedded.xml, ./coverage-test.xml, ./coverage-mock_tests.xml
          verbose: true
          token: ${{ secrets.CODECOV_TOKEN }}


  build-package:
    name: Build package
    runs-on: ubuntu-latest
    steps:
      - name: Checkout
        uses: actions/checkout@v4
        with:
          fetch-depth: 0
      - name: Set up Python 3.11
        uses: actions/setup-python@v5
        with:
          python-version: "3.11"
          cache: 'pip' # caching pip dependencies
      - name: Install dependencies
        run: pip install -r requirements-devel.txt
      - name: Build a binary wheel
        run: python -m build
      - name: Create Wheel Artifacts
        uses: actions/upload-artifact@v4
        with:
          path: "dist/*.whl"
          name: weaviate-python-client-wheel
          retention-days: 30

  test-package:
    needs: [build-package]
    runs-on: ubuntu-latest
    strategy:
      fail-fast: false
      matrix:
        server: [
          $WEAVIATE_123,
          $WEAVIATE_124,
          $WEAVIATE_125,
          $WEAVIATE_126
        ]
    steps:
      - name: Checkout
        uses: actions/checkout@v4
        with:
          fetch-depth: 0
      - name: Download build artifact to append to release
        uses: actions/download-artifact@v4
        with:
          name: weaviate-python-client-wheel
      - run: |
          pip install weaviate_client-*.whl
          pip install -r requirements-devel.txt  # install test dependencies
      - name: free space
        run: sudo rm -rf /usr/local/lib/android
      - run: rm -r weaviate
      - name: start weaviate
        run: /bin/bash ci/start_weaviate.sh ${{ matrix.server }}
      - name: Run integration tests with auth secrets
        if: ${{ !github.event.pull_request.head.repo.fork }}
        env:
          AZURE_CLIENT_SECRET: ${{ secrets.AZURE_CLIENT_SECRET }}
          OKTA_CLIENT_SECRET: ${{ secrets.OKTA_CLIENT_SECRET }}
          WCS_DUMMY_CI_PW: ${{ secrets.WCS_DUMMY_CI_PW }}
          OKTA_DUMMY_CI_PW: ${{ secrets.OKTA_DUMMY_CI_PW }}
        run: pytest -v -n auto integration
      - name: Run integration tests without auth secrets (for forks)
        if: ${{ github.event.pull_request.head.repo.fork }}
        run: pytest -v -n auto integration


  build-and-publish:
    name: Build and publish Python 🐍 distributions 📦 to PyPI and TestPyPI
    needs: [integration-tests, unit-tests, lint-and-format, type-checking, test-package]
    runs-on: ubuntu-latest
    steps:
      - name: Checkout
        uses: actions/checkout@v4
        with:
          fetch-depth: 0
      - name: Set up Python 3.11
        uses: actions/setup-python@v5
        with:
          python-version: "3.11"
          cache: 'pip' # caching pip dependencies
      - name: Install dependencies
        run: pip install -r requirements-devel.txt
      - name: Build a binary wheel
        run: python -m build
      - name: Publish distribution 📦 to PyPI on new tags
        if: startsWith(github.ref, 'refs/tags')
        uses: pypa/gh-action-pypi-publish@release/v1
        with:
          verbose: true
          password: ${{ secrets.PYPI_API_TOKEN }}

  gh-release:
    name: Create a GitHub Release on new tags
    if: startsWith(github.ref, 'refs/tags')
    runs-on: ubuntu-latest
    needs: [build-and-publish]
    steps:
      - name: Download build artifact to append to release
        uses: actions/download-artifact@v4
        with:
          name: weaviate-python-client-wheel
          path: dist
      - name: Release
        uses: softprops/action-gh-release@v1
        with:
          generate_release_notes: true
          draft: true
          files: dist/*.whl<|MERGE_RESOLUTION|>--- conflicted
+++ resolved
@@ -15,15 +15,10 @@
 
 env:
   WEAVIATE_123: 1.23.16
-<<<<<<< HEAD
   WEAVIATE_124: 1.24.21
   WEAVIATE_125: 1.25.8
   WEAVIATE_126: preview-allow-multiple-inputs-for-a-single-target-vector-199cd7e
-=======
-  WEAVIATE_124: preview-check-for-module-readyness-in-readyness-probe-9d851a5
-  WEAVIATE_125: preview-8382155
-  WEAVIATE_126: preview-0c3d554
->>>>>>> 37f791a0
+  WEAVIATE_127: preview-allow-multiple-inputs-for-a-single-target-vector-b6785b6
 
 
 jobs:
@@ -134,7 +129,7 @@
           { py: "3.11", weaviate: $WEAVIATE_124},
           { py: "3.11", weaviate: $WEAVIATE_125},
           { py: "3.11", weaviate: $WEAVIATE_126},
-          { py: "3.12", weaviate: $WEAVIATE_126}
+          { py: "3.12", weaviate: $WEAVIATE_127}
         ]
         optional_dependencies: [false]
     steps:
