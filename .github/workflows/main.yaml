--- conflicted
+++ resolved
@@ -16,11 +16,7 @@
 env:
   WEAVIATE_123: 1.23.14
   WEAVIATE_124: 1.24.10
-<<<<<<< HEAD
-  WEAVIATE_125: preview-support-auto-tenant-toggling-on-mt-enabled-classes-c08b729
-=======
   WEAVIATE_125: 1.25.0-rc.0
->>>>>>> 339f7ada
 
 jobs:
   lint-and-format:
