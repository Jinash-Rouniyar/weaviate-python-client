--- conflicted
+++ resolved
@@ -17,12 +17,7 @@
   WEAVIATE_125: 1.25.24
   WEAVIATE_126: 1.26.8
   WEAVIATE_127: 1.27.1
-<<<<<<< HEAD
-  WEAVIATE_128: 1.28.0-dev-f058466
-=======
   WEAVIATE_128: 1.28.0-dev-fa0f087
-
->>>>>>> 0e801eb5
 
 jobs:
   lint-and-format:
