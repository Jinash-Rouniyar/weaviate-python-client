--- conflicted
+++ resolved
@@ -14,17 +14,11 @@
   pull_request:
 
 env:
-<<<<<<< HEAD
-  WEAVIATE_123: 1.23.14
-  WEAVIATE_124: 1.24.10
-  WEAVIATE_125: 1.25.5
-  WEAVIATE_126: 1.26.0-preview0-b97790d
-
-=======
   WEAVIATE_123: 1.23.15
   WEAVIATE_124: 1.24.19
   WEAVIATE_125: 1.25.5
->>>>>>> cbedf2a5
+  WEAVIATE_126: 1.26.0-preview0-b97790d
+
 
 jobs:
   lint-and-format:
