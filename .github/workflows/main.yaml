name: Main

on:
  push:
    branches:
      - main
    tags:
      - '**'
    paths-ignore:
      - docs/**
      - README.rst
      - LICENSE.md
      - publishing.md
  pull_request:

concurrency:
  group: ${{ github.workflow }}-${{ github.event.pull_request.number || github.ref }}
  cancel-in-progress: true

env:
  WEAVIATE_124: 1.24.26
  WEAVIATE_125: 1.25.29
  WEAVIATE_126: 1.26.13
  WEAVIATE_127: 1.27.9
<<<<<<< HEAD
  WEAVIATE_128: 1.28.3
  WEAVIATE_129: 1.29.0-dev-35036a8
=======
  WEAVIATE_128: 1.28.4-6553adc
>>>>>>> 40c547f5

jobs:
  lint-and-format:
    name: Run Linter and Formatter
    runs-on: ubuntu-latest
    steps:
      - uses: actions/checkout@v4
      - uses: actions/setup-python@v5
        with:
          python-version: "3.11"
          cache: 'pip' # caching pip dependencies
      - run: pip install -r requirements-devel.txt
      - name: "Black"
        run: black --check weaviate test mock_tests integration
      - name: "Flake 8"
        run: flake8 weaviate test mock_tests integration
      - name: "Check release for pypi"
        run: |
          python -m build
          python -m twine check dist/*
      - name: Build the docs (results don't matter)
        run: |
          cd docs
          python -m sphinx -T -b html -d _build/doctrees -D language=en . html

  type-checking:
    name: Run Type Checking
    runs-on: ubuntu-latest
    strategy:
      fail-fast: false
      matrix:
        version: ["3.9", "3.10", "3.11", "3.12", "3.13"]
        folder: ["weaviate"]
    steps:
      - uses: actions/checkout@v4
      - uses: actions/setup-python@v5
        with:
          python-version: ${{ matrix.version }}
          cache: 'pip' # caching pip dependencies
      - run: pip install -r requirements-devel.txt
      - name: Run mypy
        run: mypy --config-file ./pyproject.toml --warn-unused-ignores --python-version ${{matrix.version}} ${{ matrix.folder }}
      - uses: jakebailey/pyright-action@v2
        with:
          version: 1.1.347

  unit-tests:
    name: Run Unit Tests
    runs-on: ubuntu-latest
    strategy:
      fail-fast: false
      matrix:
        version: ["3.9", "3.10", "3.11", "3.12", "3.13"]
        folder: ["test", "mock_tests"]
    steps:
      - uses: actions/checkout@v4
      - uses: actions/setup-python@v5
        with:
          python-version: ${{ matrix.version }}
          cache: 'pip' # caching pip dependencies
      - run: pip install -r requirements-devel.txt
      - name: Run unittests
        run: pytest --cov -v --cov-report=term-missing --cov=weaviate --cov-report xml:coverage-${{ matrix.folder }}.xml ${{ matrix.folder }}
      - name: Archive code coverage results
        if: matrix.version == '3.10' && (github.ref_name != 'main')
        uses: actions/upload-artifact@v4
        with:
          name: coverage-report-${{ matrix.folder }}
          path: coverage-${{ matrix.folder }}.xml

  integration-tests-embedded:
    name: Run Integration Tests Embedded
    runs-on: ubuntu-latest
    strategy:
      matrix:
        version: ["3.9", "3.10", "3.11", "3.12", "3.13"]
        optional_dependencies: [false]
    steps:
      - uses: actions/checkout@v4
        with:
          fetch-depth: 0
          fetch-tags: true
      - uses: actions/setup-python@v5
        with:
          python-version: ${{ matrix.version }}
          cache: 'pip' # caching pip dependencies
      - run: |
          pip install -r requirements-devel.txt
          pip install .
      - name: Run integration tests
        if: ${{ !github.event.pull_request.head.repo.fork }}
        run: pytest -v --cov --cov-report=term-missing --cov=weaviate --cov-report xml:coverage-integration-embedded.xml integration_embedded
      - name: Archive code coverage results
        if: matrix.version == '3.10' && (github.ref_name != 'main')
        uses: actions/upload-artifact@v4
        with:
          name: coverage-report-integration-embedded
          path: coverage-integration-embedded.xml

  integration-tests:
    name: Run Integration Tests
    runs-on: ubuntu-latest
    strategy:
      fail-fast: false
      matrix:
        versions: [
          { py: "3.9", weaviate: $WEAVIATE_129},
          { py: "3.10", weaviate: $WEAVIATE_129},
          { py: "3.11", weaviate: $WEAVIATE_129},
          { py: "3.12", weaviate: $WEAVIATE_129},
          { py: "3.13", weaviate: $WEAVIATE_129}
        ]
        optional_dependencies: [false]
    steps:
      - uses: actions/checkout@v4
        with:
          fetch-depth: 0
          fetch-tags: true
      - uses: actions/setup-python@v5
        with:
          python-version: ${{ matrix.versions.py }}
          cache: 'pip' # caching pip dependencies
      - name: Login to Docker Hub
        uses: docker/login-action@v3
        if: ${{ !github.event.pull_request.head.repo.fork && github.triggering_actor != 'dependabot[bot]' }}
        with:
          username: ${{secrets.DOCKER_USERNAME}}
          password: ${{secrets.DOCKER_PASSWORD}}
      - run: |
          pip install -r requirements-devel.txt
          pip install .
      - name: free space
        run: sudo rm -rf /usr/local/lib/android
      - name: start weaviate
        run: /bin/bash ci/start_weaviate.sh ${{ matrix.versions.weaviate }}
      - name: Run integration tests with auth secrets
        if: ${{ !github.event.pull_request.head.repo.fork }}
        env:
          AZURE_CLIENT_SECRET: ${{ secrets.AZURE_CLIENT_SECRET }}
          OKTA_CLIENT_SECRET: ${{ secrets.OKTA_CLIENT_SECRET }}
          WCS_DUMMY_CI_PW: ${{ secrets.WCS_DUMMY_CI_PW }}
          OKTA_DUMMY_CI_PW: ${{ secrets.OKTA_DUMMY_CI_PW }}
#          OPENAI_APIKEY: ${{ secrets.OPENAI_APIKEY }}  disabled until we have a working key
        run: pytest -n auto --dist loadgroup -v --cov --cov-report=term-missing --cov=weaviate --cov-report xml:coverage-integration.xml integration
      - name: Run integration tests without auth secrets (for forks)
        if: ${{ github.event.pull_request.head.repo.fork }}
        run: pytest -v --cov --cov-report=term-missing --cov=weaviate --cov-report xml:coverage-integration.xml integration
      - name: Archive code coverage results
        if: matrix.versions.py == '3.10' && (github.ref_name != 'main')
        uses: actions/upload-artifact@v4
        with:
          name: coverage-report-integration
          path: coverage-integration.xml
      - name: stop weaviate
        run: /bin/bash ci/stop_weaviate.sh ${{ matrix.versions.weaviate }}

  journey-tests:
    name: Run Journey Tests
    runs-on: ubuntu-latest
    strategy:
      fail-fast: false
      matrix:
        versions: [
          { py: "3.9", weaviate: $WEAVIATE_129},
          { py: "3.10", weaviate: $WEAVIATE_129},
          { py: "3.11", weaviate: $WEAVIATE_129},
          { py: "3.12", weaviate: $WEAVIATE_129},
          { py: "3.13", weaviate: $WEAVIATE_129}
        ]
        optional_dependencies: [false]
    steps:
      - uses: actions/checkout@v4
      - uses: actions/setup-python@v5
        with:
          python-version: "3.11"
          cache: 'pip' # caching pip dependencies
      - name: Login to Docker Hub
        uses: docker/login-action@v3
        if: ${{ !github.event.pull_request.head.repo.fork && github.triggering_actor != 'dependabot[bot]' }}
        with:
          username: ${{secrets.DOCKER_USERNAME}}
          password: ${{secrets.DOCKER_PASSWORD}}
      - run: pip install -r requirements-devel.txt
      - run: pip install .
      - name: free space
        run: sudo rm -rf /usr/local/lib/android
      - name: start weaviate
        run: /bin/bash ci/start_weaviate_jt.sh ${{ matrix.versions.weaviate }}
      - name: Run journey tests
        run: ./journey_tests/run.sh
      - name: stop weaviate
        run: /bin/bash ci/stop_weaviate.sh ${{ matrix.versions.weaviate }}

  Codecov:
    needs: [Unit-Tests, Integration-Tests]
    runs-on: ubuntu-latest
    if: github.ref_name != 'main'
    steps:
      - uses: actions/checkout@v4
      - name: Download coverage artifacts mock
        uses: actions/download-artifact@v4
        with:
          name: coverage-report-mock_tests
      - name: Download coverage artifacts unit
        uses: actions/download-artifact@v4
        with:
          name: coverage-report-test
      - name: Download coverage integration
        uses: actions/download-artifact@v4
        with:
          name: coverage-report-integration
      - name: Download coverage integration embedded
        uses: actions/download-artifact@v4
        with:
          name: coverage-report-integration-embedded
      - name: Codecov
        uses: codecov/codecov-action@v4
        with:
          fail_ci_if_error: true
          files: ./coverage-integration.xml, ./coverage-integration-embedded.xml, ./coverage-test.xml, ./coverage-mock_tests.xml
          verbose: true
          token: ${{ secrets.CODECOV_TOKEN }}


  build-package:
    name: Build package
    runs-on: ubuntu-latest
    steps:
      - name: Checkout
        uses: actions/checkout@v4
        with:
          fetch-depth: 0
      - name: Set up Python 3.11
        uses: actions/setup-python@v5
        with:
          python-version: "3.11"
          cache: 'pip' # caching pip dependencies
      - name: Install dependencies
        run: pip install -r requirements-devel.txt
      - name: Build a binary wheel
        run: python -m build
      - name: Create Wheel Artifacts
        uses: actions/upload-artifact@v4
        with:
          path: "dist/*.whl"
          name: weaviate-python-client-wheel
          retention-days: 30

  test-package:
    needs: [build-package]
    runs-on: ubuntu-latest
    strategy:
      fail-fast: false
      matrix:
        server: [
          $WEAVIATE_124,
          $WEAVIATE_125,
          $WEAVIATE_126,
          $WEAVIATE_127,
          $WEAVIATE_128,
          $WEAVIATE_129
        ]
    steps:
      - name: Checkout
        uses: actions/checkout@v4
        with:
          fetch-depth: 0
      - name: Login to Docker Hub
        uses: docker/login-action@v3
        if: ${{ !github.event.pull_request.head.repo.fork && github.triggering_actor != 'dependabot[bot]' }}
        with:
          username: ${{secrets.DOCKER_USERNAME}}
          password: ${{secrets.DOCKER_PASSWORD}}
      - name: Download build artifact to append to release
        uses: actions/download-artifact@v4
        with:
          name: weaviate-python-client-wheel
      - run: |
          pip install weaviate_client-*.whl
          pip install -r requirements-devel.txt  # install test dependencies
      - name: free space
        run: sudo rm -rf /usr/local/lib/android
      - run: rm -r weaviate
      - name: start weaviate
        run: /bin/bash ci/start_weaviate.sh ${{ matrix.server }}
      - name: Run integration tests with auth secrets
        if: ${{ !github.event.pull_request.head.repo.fork }}
        env:
          AZURE_CLIENT_SECRET: ${{ secrets.AZURE_CLIENT_SECRET }}
          OKTA_CLIENT_SECRET: ${{ secrets.OKTA_CLIENT_SECRET }}
          WCS_DUMMY_CI_PW: ${{ secrets.WCS_DUMMY_CI_PW }}
          OKTA_DUMMY_CI_PW: ${{ secrets.OKTA_DUMMY_CI_PW }}
        run: pytest -v -n auto --dist loadgroup integration
      - name: Run integration tests without auth secrets (for forks)
        if: ${{ github.event.pull_request.head.repo.fork }}
        run: pytest -v -n auto integration

  build-and-publish:
    name: Build and publish Python 🐍 distributions 📦 to PyPI and TestPyPI
    needs: [integration-tests, unit-tests, lint-and-format, type-checking, test-package]
    runs-on: ubuntu-latest
    steps:
      - name: Checkout
        uses: actions/checkout@v4
        with:
          fetch-depth: 0
      - name: Set up Python 3.11
        uses: actions/setup-python@v5
        with:
          python-version: "3.11"
          cache: 'pip' # caching pip dependencies
      - name: Install dependencies
        run: pip install -r requirements-devel.txt
      - name: Build a binary wheel
        run: python -m build
      - name: Publish distribution 📦 to PyPI on new tags
        if: startsWith(github.ref, 'refs/tags')
        uses: pypa/gh-action-pypi-publish@release/v1
        with:
          verbose: true
          password: ${{ secrets.PYPI_API_TOKEN }}

  gh-release:
    name: Create a GitHub Release on new tags
    if: startsWith(github.ref, 'refs/tags')
    runs-on: ubuntu-latest
    needs: [build-and-publish]
    steps:
      - name: Download build artifact to append to release
        uses: actions/download-artifact@v4
        with:
          name: weaviate-python-client-wheel
          path: dist
      - name: Release
        uses: softprops/action-gh-release@v1
        with:
          generate_release_notes: true
          draft: true
          files: dist/*.whl<|MERGE_RESOLUTION|>--- conflicted
+++ resolved
@@ -22,12 +22,8 @@
   WEAVIATE_125: 1.25.29
   WEAVIATE_126: 1.26.13
   WEAVIATE_127: 1.27.9
-<<<<<<< HEAD
-  WEAVIATE_128: 1.28.3
+  WEAVIATE_128: 1.28.4-6553adc
   WEAVIATE_129: 1.29.0-dev-35036a8
-=======
-  WEAVIATE_128: 1.28.4-6553adc
->>>>>>> 40c547f5
 
 jobs:
   lint-and-format:
