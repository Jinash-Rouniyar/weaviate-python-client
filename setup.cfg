[metadata]
name = weaviate-client
description = A python native Weaviate client
long_description = file: README.rst
long_description_content_type = text/x-rst; charset=UTF-8
url = https://github.com/weaviate/weaviate-python-client
author = Weaviate
author_email = hello@weaviate.io,
license_files = LICENSE
license = BSD 3-clause
project_urls =
    Documentation = https://weaviate-python-client.readthedocs.io
    Source = https://github.com/weaviate/weaviate-python-client
    Tracker = https://github.com/weaviate/weaviate-python-client/issues
dynamic = ["version"]

[options]
zip_safe = False
packages =
    weaviate
    weaviate.backup
    weaviate.classes
    weaviate.cluster
    weaviate.collections
    weaviate.connect
    weaviate.debug
    weaviate.gql
    weaviate.outputs
    weaviate.proto
    weaviate.proto.v1
    weaviate.rbac
    weaviate.users

platforms = any
include_package_data = True
install_requires =
    httpx>=0.26.0,<0.29.0
    validators==0.34.0
    authlib>=1.2.1,<1.3.2
    pydantic>=2.8.0,<3.0.0
<<<<<<< HEAD
    grpcio>=1.59.0,<2.0.0
    grpcio-tools>=1.59.0,<2.0.0
    grpcio-health-checking>=1.59.0,<2.0.0
=======
    grpcio>=1.59.5,<1.80.0
    grpcio-tools>=1.59.5,<1.80.0
    grpcio-health-checking>=1.59.5,<1.80.0
>>>>>>> 61deb9a3
    deprecation>=2.1.0,<3.0.0
python_requires = >=3.9

[options.extras_require]
agents =
    weaviate-agents >=0.3.0, <1.0.0

[options.package_data]
# If any package or subpackage contains *.txt, *.rst or *.md files, include them:
*: ["*.txt", "*.rst", "*.md", LICENSE],<|MERGE_RESOLUTION|>--- conflicted
+++ resolved
@@ -38,15 +38,9 @@
     validators==0.34.0
     authlib>=1.2.1,<1.3.2
     pydantic>=2.8.0,<3.0.0
-<<<<<<< HEAD
-    grpcio>=1.59.0,<2.0.0
-    grpcio-tools>=1.59.0,<2.0.0
-    grpcio-health-checking>=1.59.0,<2.0.0
-=======
     grpcio>=1.59.5,<1.80.0
     grpcio-tools>=1.59.5,<1.80.0
     grpcio-health-checking>=1.59.5,<1.80.0
->>>>>>> 61deb9a3
     deprecation>=2.1.0,<3.0.0
 python_requires = >=3.9
 
